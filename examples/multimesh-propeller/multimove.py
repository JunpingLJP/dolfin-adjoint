--- conflicted
+++ resolved
@@ -94,12 +94,9 @@
         out1 << u1.part(1)
         adj_inc_timestep(time=t, finished=t>T)
 
-<<<<<<< HEAD
 
     J = Functional(u0**2*dX)
-=======
-    J = Functional(u1**2*dX)
->>>>>>> 58261f47
+
     m = [Control(u0), Control(f)]
 
     rf = ReducedFunctional(J, m)
