"""
Naive implementation of Burgers' equation, goes oscillatory later
"""

import sys

from dolfin import *
from dolfin_adjoint import *
from math import ceil

n = 100
mesh = UnitInterval(n)
V = FunctionSpace(mesh, "CG", 2)

#debugging["record_all"] = True
#debugging["test_hermitian"] = (100, 1.0e-14)
#debugging["test_derivative"] = 6

def Dt(u, u_, timestep):
    return (u - u_)/timestep

def main(ic, annotate=False):

    u_ = Function(ic)
    u = TrialFunction(V)
    v = TestFunction(V)

    nu = Constant(0.0001)

    timestep = Constant(1.0/n)

    F = (Dt(u, u_, timestep)*v
         + u_*grad(u)*v + nu*grad(u)*grad(v))*dx

    (a, L) = system(F)

    bc = DirichletBC(V, 0.0, "on_boundary")

    t = 0.0
    end = 0.5
    if annotate: 
      adj_checkpointing('multistage', int(ceil(end/float(timestep))), 5, 10, verbose=True)

    u = Function(V)
    j = 0
    while (t <= end):
        solve(a == L, u, bc, annotate=annotate)

        u_.assign(u, annotate=annotate)

        t += float(timestep)
        j += assemble(u_*u_*dx)
        adj_inc_timestep()
        #plot(u)

    #interactive()
    return j, u_

if __name__ == "__main__":

    
    ic = project(Expression("sin(2*pi*x[0])"),  V)
    j, forward = main(ic, annotate=True)
    adj_html("burgers_picard_checkpointing_forward.html", "forward")
    adj_html("burgers_picard_checkpointing_adjoint.html", "adjoint")
    #print "Running forward replay .... "
    #replay_dolfin()
    print "Running adjoint ... "

<<<<<<< HEAD
    J = TimeFunctional(forward*forward*dx)
    for (adjoint, var) in compute_adjoint(J, forget=False):
      pass
=======
    timestep = Constant(1.0/n)
    J = TimeFunctional(forward*forward*dx, float(timestep))
    adjoint = adjoint_dolfin(J)
>>>>>>> f03de6c3

    def Jfunc(ic):
      j, forward = main(ic, annotate=False)
      return j 

    minconv = test_initial_condition_adjoint(Jfunc, ic, adjoint, seed=1.0e-3)
    if minconv < 1.9:
      exit_code = 1
    else:
      exit_code = 0
    sys.exit(exit_code)<|MERGE_RESOLUTION|>--- conflicted
+++ resolved
@@ -49,7 +49,7 @@
         u_.assign(u, annotate=annotate)
 
         t += float(timestep)
-        j += assemble(u_*u_*dx)
+        j += float(timestep)*assemble(u_*u_*dx)
         adj_inc_timestep()
         #plot(u)
 
@@ -67,15 +67,10 @@
     #replay_dolfin()
     print "Running adjoint ... "
 
-<<<<<<< HEAD
-    J = TimeFunctional(forward*forward*dx)
+    timestep = Constant(1.0/n)
+    J = TimeFunctional(forward*forward*dx, float(timestep))
     for (adjoint, var) in compute_adjoint(J, forget=False):
       pass
-=======
-    timestep = Constant(1.0/n)
-    J = TimeFunctional(forward*forward*dx, float(timestep))
-    adjoint = adjoint_dolfin(J)
->>>>>>> f03de6c3
 
     def Jfunc(ic):
       j, forward = main(ic, annotate=False)
