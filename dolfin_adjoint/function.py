import backend
import ufl
from solving import solve, annotate as solving_annotate, do_checkpoint, register_initial_conditions
import libadjoint
import assignment
import adjlinalg
import adjglobals
import utils

dolfin_assign = backend.Function.assign
dolfin_split  = backend.Function.split
dolfin_str    = backend.Function.__str__
dolfin_interpolate = backend.Function.interpolate

if hasattr(backend.Function, 'sub'):
  dolfin_sub    = backend.Function.sub

def dolfin_adjoint_assign(self, other, annotate=None, *args, **kwargs):
  '''We also need to monkeypatch the Function.assign method, as it is often used inside
  the main time loop, and not annotating it means you get the adjoint wrong for totally
  nonobvious reasons. If anyone objects to me monkeypatching your objects, my apologies
  in advance.'''

  if self is other:
    return

  to_annotate = utils.to_annotate(annotate)
  # if we shouldn't annotate, just assign
  if not to_annotate:
    return dolfin_assign(self, other, *args, **kwargs)

  if isinstance(other, ufl.algebra.Sum) or isinstance(other, ufl.algebra.Product):
    if backend.__name__ != 'dolfin':
      errmsg = '''Cannot use Function.assign(linear combination of other Functions) yet.'''
      raise libadjoint.exceptions.LibadjointErrorNotImplemented(errmsg)
    else:
      lincom = _check_and_contract_linear_comb(other, self)
  else:
    lincom = [(other, 1.0)]

  # ignore anything not a backend.Function, unless the user insists
  if not isinstance(other, backend.Function) and (annotate is not True):
    return dolfin_assign(self, other, *args, **kwargs)

  # ignore anything that is an interpolation, rather than a straight assignment
  if hasattr(self, "function_space") and hasattr(other, "function_space"):
    if str(self.function_space()) != str(other.function_space()):
      return dolfin_assign(self, other, *args, **kwargs)


  functions, weights = zip(*lincom)

  self_var = adjglobals.adj_variables[self]
  function_vars = [adjglobals.adj_variables[function] for function in functions]

  # ignore any functions we haven't seen before -- we DON'T want to
  # annotate the assignment of initial conditions here. That happens
  # in the main solve wrapper.
  for function_var in function_vars:
    if not adjglobals.adjointer.variable_known(function_var) and not adjglobals.adjointer.variable_known(self_var) and (annotate is not True):
      [adjglobals.adj_variables.forget(function) for function in functions]
      adjglobals.adj_variables.forget(self)

      return dolfin_assign(self, other, *args, **kwargs)

  # OK, so we have a variable we've seen before. Beautiful.
  if not adjglobals.adjointer.variable_known(self_var):
    adjglobals.adj_variables.forget(self)

  out = dolfin_assign(self, other, *args, **kwargs)
<<<<<<< HEAD
  assignment.register_assign(self, other)
=======

  fn_space = self.function_space()
  identity_block = utils.get_identity_block(fn_space)
  dep = adjglobals.adj_variables.next(self)

  if backend.parameters["adjoint"]["record_all"]:
    adjglobals.adjointer.record_variable(dep, libadjoint.MemoryStorage(adjlinalg.Vector(self)))

  rhs = LinComRHS(functions, weights, fn_space)
  register_initial_conditions(zip(rhs.coefficients(),rhs.dependencies()), linear=True)
  initial_eq = libadjoint.Equation(dep, blocks=[identity_block], targets=[dep], rhs=rhs)
  cs = adjglobals.adjointer.register_equation(initial_eq)

  do_checkpoint(cs, dep, rhs)

>>>>>>> 7097f284
  return out

def dolfin_adjoint_split(self, *args, **kwargs):
  out = dolfin_split(self, *args, **kwargs)
  for i, fn in enumerate(out):
    fn.split = True
    fn.split_fn = self
    fn.split_i  = i
    fn.split_args = args
    fn.split_kwargs = kwargs

  return out

def dolfin_adjoint_str(self):
    if hasattr(self, "adj_name"):
      return self.adj_name
    else:
      return dolfin_str(self)

def dolfin_adjoint_interpolate(self, other, annotate=None):
    out = dolfin_interpolate(self, other)
    if annotate is True:
      assignment.register_assign(self, other, op=backend.interpolate)
      adjglobals.adjointer.record_variable(adjglobals.adj_variables[self], libadjoint.MemoryStorage(adjlinalg.Vector(self)))

    return out

if hasattr(backend.Function, 'sub'):
  def dolfin_adjoint_sub(self, idx, deepcopy=False):
      out = dolfin_sub(self, idx, deepcopy=deepcopy)
      out.super_idx = idx
      out.super_fn  = self
      return out

class Function(backend.Function):
  '''The Function class is overloaded so that you can give :py:class:`Functions` *names*. For example,

    .. code-block:: python

      u = Function(V, name="Velocity")

    This allows you to refer to the :py:class:`Function` by name throughout dolfin-adjoint, rather than
    needing to have the specific :py:class:`Function` instance available.

    For more details, see :doc:`the dolfin-adjoint documentation </documentation/misc>`.'''

  def __init__(self, *args, **kwargs):

    annotate = kwargs.pop("annotate", None)
    to_annotate = utils.to_annotate(annotate)

    if "name" in kwargs:
      self.adj_name = kwargs["name"]

      #if self.adj_name in adjglobals.function_names and to_annotate:
      #  backend.info_red("Warning: got duplicate function name %s" % self.adj_name)

      adjglobals.function_names.add(self.adj_name)
      del kwargs["name"]

    backend.Function.__init__(self, *args, **kwargs)

    if hasattr(self, 'adj_name'):
      if backend.__name__ == "dolfin":
        self.rename(self.adj_name, "a Function from dolfin-adjoint")
      else:
        self.name = self.adj_name

    if to_annotate:
      if backend.__name__ == "dolfin":
        function_space_class = backend.cpp.FunctionSpace
      else:
        function_space_class = backend.FunctionSpace
      if not isinstance(args[0], function_space_class):
        if isinstance(args[0], backend.Function):
          known = adjglobals.adjointer.variable_known(adjglobals.adj_variables[args[0]])
        else:
          known = True

        if known or (annotate is True):
          assignment.register_assign(self, args[0])

  def assign(self, other, annotate=None, *args, **kwargs):
    '''To disable the annotation, just pass :py:data:`annotate=False` to this routine, and it acts exactly like the
    Dolfin assign call.'''

    return dolfin_adjoint_assign(self, other, annotate=annotate, *args, **kwargs)

  def split(self, *args, **kwargs):
    return dolfin_adjoint_split(self, *args, **kwargs)

  def __str__(self):
    return dolfin_adjoint_str(self)

  def interpolate(self, other, annotate=None):
    if annotate is True and backend.parameters["adjoint"]["stop_annotating"]:
      raise AssertionError("The user insisted on annotation, but stop_annotating is True.")

    return dolfin_adjoint_interpolate(self, other, annotate)

  if hasattr(backend.Function, 'sub'):
    def sub(self, idx, deepcopy=False):
      return dolfin_adjoint_sub(self, idx, deepcopy=deepcopy)

backend.Function.assign = dolfin_adjoint_assign # so that Functions produced inside Expression etc. get it too
if backend.__name__ == "dolfin":
  backend.Function.split  = dolfin_adjoint_split
backend.Function.__str__ = dolfin_adjoint_str
backend.Function.interpolate = dolfin_adjoint_interpolate

if hasattr(backend.Function, 'sub'):
  backend.Function.sub = dolfin_adjoint_sub

def _check_and_extract_functions(e, linear_comb=None, scalar_weight=1.0,
                                 multi_index=None):
    """
    Utility func for extracting Functions and scalars in linear
    combinations of Functions
    """
    from ufl.algebra import Sum, Product, Division
    from ufl.classes import ComponentTensor
    linear_comb = linear_comb or []

    # First check u
    if isinstance(e, Function):
        linear_comb.append((e, scalar_weight))
        return linear_comb

    # Second check a*u*b, u/a/b, a*u/b where a and b are scalars
    elif isinstance(e, (Product, Division)):
        linear_comb = _check_mul_and_division(e, linear_comb, scalar_weight, multi_index)
        return linear_comb

    # Third check a*u*b, u/a/b, a*u/b where a and b are scalars and u is a Tensor
    elif isinstance(e, ComponentTensor):
        e, multi_index = e.operands()
        linear_comb = _check_mul_and_division(e, linear_comb, scalar_weight, multi_index)
        return linear_comb

    # If not Product or Division we expect Sum
    elif isinstance(e, Sum):
        for op in e.operands():
            linear_comb = _check_and_extract_functions(op, linear_comb, \
                                                       scalar_weight, multi_index)

    else:
        _assign_error()

    return linear_comb

def _check_and_contract_linear_comb(expr, self, multi_index=None):
    """
    Utility func for checking and contracting linear combinations of
    Functions
    """
    linear_comb = _check_and_extract_functions(expr, multi_index=multi_index)
    funcs = []
    weights = []
    funcspace = None
    for func, weight in linear_comb:
        funcspace = funcspace or func.function_space()
        if func not in funcspace:
            _assign_error()
        try:
            # Check if the exact same Function is already present
            ind = funcs.index(func)
            weights[ind] += weight
        except:
            funcs.append(func)
            weights.append(weight)

    # Check that rhs does not include self
    for ind, func in enumerate(funcs):
        if func == self:
            # If so make a copy
            funcs[ind] = self.copy(deepcopy=True)
            break

    return zip(funcs, weights)

def _check_mul_and_division(e, linear_comb, scalar_weight=1.0, multi_index=None):
    """
    Utility func for checking division and multiplication of a Function
    with scalars in linear combinations of Functions
    """
    from ufl.constantvalue import ScalarValue
    from ufl.classes import ComponentTensor, MultiIndex, Indexed
    from ufl.algebra import Division, Product, Sum
    #ops = e.operands()

    # FIXME: What should be checked!?
    same_multi_index = lambda x, y: len(x.free_indices()) == len(y.free_indices()) \
                and x.index_dimensions().values() == y.index_dimensions().values()

    assert(isinstance(scalar_weight, float))

    # Split passed expression into scalar and expr
    if isinstance(e, Product):
        for i, op in enumerate(e.operands()):
            if isinstance(op, ScalarValue) or \
                   (isinstance(op, Constant) and op.value_size()==1):
                scalar = op
                expr = e.operands()[1-i]
                break
        else:
            _assign_error()

        scalar_weight *= float(scalar)
    elif isinstance(e, Division):
        expr, scalar = e.operands()
        if not (isinstance(scalar, ScalarValue) or \
                isinstance(scalar, Constant) and scalar.value_rank()==1):
            _assign_error()
        scalar_weight /= float(scalar)
    else:
        _assign_error()

    # If a CoefficientTensor is passed we expect the expr to be either a
    # Function or another ComponentTensor, where the latter wil result
    # in a recursive call
    if multi_index:
        assert(isinstance(multi_index, MultiIndex))
        assert(isinstance(expr, Indexed))

        # Unpack Indexed and check equality with passed multi_index
        expr, multi_index2 = expr.operands()
        assert(isinstance(multi_index2, MultiIndex))
        if not same_multi_index(multi_index, multi_index2):
            _assign_error()

    if isinstance(expr, backend.Function):
        linear_comb.append((expr, scalar_weight))

    elif isinstance(expr, (ComponentTensor, Product, Division, Sum)):
        # If componentTensor we need to unpack the MultiIndices
        if isinstance(expr, ComponentTensor):
            expr, multi_index = expr.operands()
            if not same_multi_index(multi_index, multi_index2):
                _error()

        if isinstance(expr, (Product, Division)):
            linear_comb = _check_mul_and_division(expr, linear_comb, \
                                                  scalar_weight, multi_index)
        elif isinstance(expr, Sum):
            linear_comb = _check_and_extract_functions(expr, linear_comb, \
                                                       scalar_weight, multi_index)
        else:
            _assign_error()
    else:
        _assign_error()

    return linear_comb

def _assign_error():
    assert False

class LinComRHS(libadjoint.RHS):
  def __init__(self, functions, weights, fn_space):
    self.fn_space = fn_space
    self.functions = functions
    self.weights = weights
    self.deps = [adjglobals.adj_variables[function] for function in functions]

  def __call__(self, dependencies, values):
    # Want to write
    # expr = sum(weight*value.data for (weight, value) in zip(self.weights, values))
    agh = [weight*value.data for (weight, value) in zip(self.weights, values)]
    expr = sum(agh[1:], agh[0])
    out = backend.Function(self.fn_space)
    out.assign(expr)
    return adjlinalg.Vector(out)

  def derivative_action(self, dependencies, values, variable, contraction_vector, hermitian):
    idx = dependencies.index(variable)

    # If you want to apply boundary conditions symmetrically in the adjoint
    # -- and you often do --
    # then we need to have a UFL representation of all the terms in the adjoint equation.
    # However!
    # Since UFL cannot represent the identity map,
    # we need to find an f such that when
    # assemble(inner(f, v)*dx)
    # we get the contraction_vector.data back.
    # This involves inverting a mass matrix.

    if backend.parameters["adjoint"]["symmetric_bcs"] and backend.__version__ <= '1.2.0':
      backend.info_red("Warning: symmetric BC application requested but unavailable in dolfin <= 1.2.0.")

    if backend.parameters["adjoint"]["symmetric_bcs"] and backend.__version__ > '1.2.0':

      V = contraction_vector.data.function_space()
      v = backend.TestFunction(V)

      if str(V) not in adjglobals.fsp_lu:
        u = backend.TrialFunction(V)
        A = backend.assemble(backend.inner(u, v)*backend.dx)
        lusolver = backend.LUSolver(A, "mumps")
        lusolver.parameters["symmetric"] = True
        lusolver.parameters["reuse_factorization"] = True
        adjglobals.fsp_lu[str(V)] = lusolver
      else:
        lusolver = adjglobals.fsp_lu[str(V)]

      riesz = backend.Function(V)
      lusolver.solve(riesz.vector(), self.weights[idx] * contraction_vector.data.vector())
      out = (backend.inner(riesz, v)*backend.dx)
    else:
      out = backend.Function(self.fn_space)
      out.assign(self.weights[idx] * contraction_vector.data)

    return adjlinalg.Vector(out)

  def second_derivative_action(self, dependencies, values, inner_variable, inner_contraction_vector, outer_variable, hermitian, action):
    return None

  def dependencies(self):
    return self.deps

  def coefficients(self):
    return self.functions

  def __str__(self):
    return "LinComRHS(%s)" % str(self.dep)<|MERGE_RESOLUTION|>--- conflicted
+++ resolved
@@ -68,9 +68,6 @@
     adjglobals.adj_variables.forget(self)
 
   out = dolfin_assign(self, other, *args, **kwargs)
-<<<<<<< HEAD
-  assignment.register_assign(self, other)
-=======
 
   fn_space = self.function_space()
   identity_block = utils.get_identity_block(fn_space)
@@ -86,7 +83,6 @@
 
   do_checkpoint(cs, dep, rhs)
 
->>>>>>> 7097f284
   return out
 
 def dolfin_adjoint_split(self, *args, **kwargs):
