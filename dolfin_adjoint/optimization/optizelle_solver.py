from optimization_solver import OptimizationSolver
from optimization_problem import MaximizationProblem
import constraints
import numpy
import math
from ..enlisting import enlist, delist
from ..misc import noannotations

from backend import *

__all__ = ['OptizelleSolver', 'OptizelleBoundConstraint']

def optizelle_callback(fun):
    """Optizelle swallows exceptions. Very useful for debugging! Let's work around this."""
    def safe_fun(*args, **kwargs):
        try:
            return fun(*args, **kwargs)
        except:
            import traceback
            traceback.print_exc()
            raise

    return safe_fun

def safe_log(x):
    try:
        return math.log(x)
    except ValueError:
        return -numpy.inf

class OptizelleBoundConstraint(constraints.InequalityConstraint):
    """A class that enforces the bound constraint l <= m or m >= u."""

    def __init__(self, m, bound, type):
        assert type is 'lower' or type is 'upper'
        assert isinstance(m, (Function, Constant))
        self.m = m
        self.bound = bound

        if isinstance(self.m, Constant):
            assert hasattr(bound, '__float__')
            self.bound = float(bound)

        if type is 'lower':
            self.scale = +1.0
        else:
            self.scale = -1.0

        if not isinstance(self.bound, (float, Function)):
            raise TypeError("Your %s bound must be a Function or a Constant or a float." % type)

    def output_workspace(self):
        if isinstance(self.m, Function):
            return Function(self.m.function_space())
        elif isinstance(self.m, Constant):
            return [0.0]

    def function(self, m):
        if isinstance(self.m, Constant):
            return [self.scale*(float(m) - float(self.bound))]
        elif isinstance(self.m, Function):
<<<<<<< HEAD
            out = m.copy(deepcopy=True)
=======
            out = Function.copy(m, deepcopy=True)
>>>>>>> bf5d4b4b

            if isinstance(self.bound, float):
                out_vec = out.vector()
                out_vec *= self.scale
                out_vec[:] -= self.scale*self.bound
            elif isinstance(self.bound, Function):
                out.assign(self.scale*out - self.scale*self.bound)
            return out

    def jacobian_action(self, m, dm, result):
        if isinstance(self.m, Constant):
            result[0] = self.scale*dm[0]
        elif isinstance(self.m, Function):
            # Make sure dm is in the right PETSc state (why would it not be?)
            as_backend_type(dm.vector()).apply("")
            result.assign(self.scale*dm)

    def jacobian_adjoint_action(self, m, dp, result):
        if isinstance(self.m, Constant):
            result[0] = self.scale*dp[0]
        elif isinstance(self.m, Function):
            # Make sure dm is in the right PETSc state (why would it not be?)
            as_backend_type(dp.vector()).apply("")
            result.assign(self.scale*dp)

    def hessian_action(self, m, dm, dp, result):
        if isinstance(self.m, Constant):
            result[0] = 0.0
        elif isinstance(self.m, Function):
            result.vector().zero()

class DolfinVectorSpace(object):
    """Optizelle wants a VectorSpace object that tells it how to do the linear algebra."""

    inner_product = None

    def __init__(self, parameters):
        self.parameters = parameters

    @staticmethod
    def __deep_copy_obj(x):
        if isinstance(x, GenericFunction):
            x.vector().apply("")
<<<<<<< HEAD
            return x.copy(deepcopy=True)
=======
            return Function.copy(x, deepcopy=True)
>>>>>>> bf5d4b4b
        elif isinstance(x, Constant):
            return Constant(float(x))
        elif isinstance(x, numpy.ndarray):
            return numpy.array(x)
        else:
            raise NotImplementedError

    @staticmethod
    def __assign_obj(x, y):
        if isinstance(x, GenericFunction):
            assert isinstance(y, GenericFunction)
            x.vector().apply("")
            y.assign(x)
        elif isinstance(x, Constant):
            y.assign(float(x))
        elif isinstance(x, numpy.ndarray):
            assert isinstance(y, numpy.ndarray)
            y[:] = x
        else:
            raise NotImplementedError

    @staticmethod
    def __scale_obj(alpha, x):
        if isinstance(x, GenericFunction):
            x.vector()[:] *= alpha
        elif isinstance(x, Constant):
            x.assign(alpha * float(x))
        elif isinstance(x, numpy.ndarray):
            x.__imul__(alpha)
        else:
            raise NotImplementedError

    @staticmethod
    def __zero_obj(x):
        if isinstance(x, GenericFunction):
            x.vector().zero()
        elif isinstance(x, Constant):
            x.assign(0.0)
        elif isinstance(x, numpy.ndarray):
            x.fill(0.0)
        else:
            raise NotImplementedError

    @staticmethod
    def __rand(x):
        if isinstance(x, GenericFunction):
            xvec = x.vector()
            xvec.set_local( numpy.random.random(xvec.local_size()) )
        elif isinstance(x, Constant):
            raise NotImplementedError
        elif isinstance(x, numpy.ndarray):
            x[:] = numpy.random.random(x.shape)
        else:
            raise NotImplementedError

    @staticmethod
    def __axpy_obj(alpha, x, y):
        if isinstance(x, GenericFunction):
            assert isinstance(y, GenericFunction)
            y.vector().axpy(alpha, x.vector())
        elif isinstance(x, Constant):
            y.assign(alpha * float(x) + float(y))
        elif isinstance(x, numpy.ndarray):
            assert isinstance(y, numpy.ndarray)
            y.__iadd__(alpha*x)
        else:
            raise NotImplementedError

    @staticmethod
    def __inner_obj(x, y):
        if isinstance(x, GenericFunction):
            assert isinstance(y, GenericFunction)

            if DolfinVectorSpace.inner_product == "H1":
                return assemble((inner(x, y) + inner(grad(x), grad(y)))*dx)
            elif DolfinVectorSpace.inner_product == "L2":
                return assemble(inner(x, y)*dx)
            elif DolfinVectorSpace.inner_product == "l2":
                return x.vector().inner(y.vector())
            else:
                raise ValueError, "No inner product specified for DolfinVectorSpace"

        elif isinstance(x, Constant):
            return float(x)*float(y)
        elif isinstance(x, numpy.ndarray):
            assert isinstance(y, numpy.ndarray)
            return numpy.inner(x, y)
        else:
            raise NotImplementedError

    @staticmethod
    def __prod_obj(x, y, z):
        if isinstance(x, GenericFunction):
            assert isinstance(y, GenericFunction)
            assert isinstance(z, GenericFunction)
            z.vector()[:] = x.vector() * y.vector()
        elif isinstance(x, Constant):
            z.assign(float(x)*float(y))
        elif isinstance(x, numpy.ndarray):
            assert isinstance(y, numpy.ndarray)
            assert isinstance(z, numpy.ndarray)
            z[:] = x*y
        else:
            raise NotImplementedError

    @staticmethod
    def __id_obj(x):
        if isinstance(x, GenericFunction):
            x.assign(Constant(1.0))
        elif isinstance(x, Constant):
            x.assign(Constant(1.0))
        elif isinstance(x, numpy.ndarray):
            x.fill(1.0)
        else:
            raise NotImplementedError

    @staticmethod
    def __linv_obj(x, y, z):
        if isinstance(x, GenericFunction):
            assert isinstance(y, GenericFunction)
            assert isinstance(z, GenericFunction)
            z.vector().set_local( y.vector().array() / x.vector().array() )
            z.vector().apply("insert")
        elif isinstance(x, Constant):
            z.assign(float(y) / float(x))
        elif isinstance(x, numpy.ndarray):
            assert isinstance(y, numpy.ndarray)
            assert isinstance(z, numpy.ndarray)
            z[:] = numpy.divide(y, x)
        else:
            raise NotImplementedError

    @staticmethod
    def __barr_obj(x):
        if isinstance(x, GenericFunction):
            return assemble(ln(x)*dx)
        elif isinstance(x, Constant):
            return safe_log(float(x))
        elif isinstance(x, numpy.ndarray):
            return sum(safe_log(xx) for xx in x)
        else:
            raise NotImplementedError

    @staticmethod
    def __srch_obj(x, y):
        if isinstance(x, GenericFunction):
            assert isinstance(y, GenericFunction)
            if any(x.vector() < 0):
                my_min = min(-yy/xx for (xx, yy) in zip(x.vector().get_local(), y.vector().get_local()) if xx < 0)
            else:
                my_min = numpy.inf

            return MPI.min(x.function_space().mesh().mpi_comm(), my_min)

        elif isinstance(x, Constant):
            if float(x) < 0:
                return -float(y)/float(x)
            else:
                return numpy.inf

        elif isinstance(x, numpy.ndarray):
            assert isinstance(y, numpy.ndarray)
            if any(x < 0):
                return min(-yy/xx for (xx, yy) in zip(x, y) if xx < 0)
            else:
                return numpy.inf

        else:
            raise NotImplementedError

    @staticmethod
    def __symm_obj(x):
        pass

    @staticmethod
    @optizelle_callback
    def init(x):

        return [DolfinVectorSpace.__deep_copy_obj(xx) for xx in x]

    @staticmethod
    @optizelle_callback
    def copy(x, y):
        [DolfinVectorSpace.__assign_obj(xx, yy) for (xx, yy) in zip(x, y)]

    @staticmethod
    @optizelle_callback
    def scal(alpha, x):
        [DolfinVectorSpace.__scale_obj(alpha, xx) for xx in x]

    @staticmethod
    @optizelle_callback
    def zero(x):
        [DolfinVectorSpace.__zero_obj(xx) for xx in x]

    @staticmethod
    @optizelle_callback
    def axpy(alpha, x, y):
        [DolfinVectorSpace.__axpy_obj(alpha, xx, yy) for (xx, yy) in zip(x, y)]

    @staticmethod
    @optizelle_callback
    def innr(x, y):
        return sum(DolfinVectorSpace.__inner_obj(xx, yy) for (xx, yy) in zip(x, y))

    @staticmethod
    @optizelle_callback
    def rand(x):
        [DolfinVectorSpace.__rand(xx) for xx in x]

    @staticmethod
    @optizelle_callback
    def prod(x, y, z):
        [DolfinVectorSpace.__prod_obj(xx, yy, zz) for (xx, yy, zz) in zip(x, y, z)]

    @staticmethod
    @optizelle_callback
    def id(x):
        [DolfinVectorSpace.__id_obj(xx) for xx in x]

    @staticmethod
    @optizelle_callback
    def linv(x, y, z):
        [DolfinVectorSpace.__linv_obj(xx, yy, zz) for (xx, yy, zz) in zip(x, y, z)]

    @staticmethod
    @optizelle_callback
    def barr(x):
        return sum(DolfinVectorSpace.__barr_obj(xx) for xx in x)

    @staticmethod
    @optizelle_callback
    def srch(x,y):
        return min(DolfinVectorSpace.__srch_obj(xx, yy) for (xx, yy) in zip(x, y))

    @staticmethod
    @optizelle_callback
    def symm(x):
        [DolfinVectorSpace.__symm_obj(xx) for xx in x]

    @staticmethod
    @optizelle_callback
    def normsqdiff(x, y):
        """
        Compute ||x -y||^2; the squared norm of the difference between two functions.

        Not part of the Optizelle vector space API, but useful for us."""

        xx = DolfinVectorSpace.init(x)
        DolfinVectorSpace.axpy(-1, y, xx)
        normsq = DolfinVectorSpace.innr(xx, xx)
        return normsq

try:
    # May not have optizelle installed. That's why this is in a try block.
    import Optizelle
    import copy

    class OptizelleObjective(Optizelle.ScalarValuedFunction):

        def __init__(self, rf, scale=1):
            self.rf = rf
            self.last_x = None
            self.last_J = None
            self.scale = scale

        @optizelle_callback
        def eval(self, x):
            if self.last_x is not None:
                normsq = DolfinVectorSpace.normsqdiff(x, self.last_x)
                if normsq == 0.0:
                    return self.last_J

            self.last_x = DolfinVectorSpace.init(x)
            self.rf(x)
            self.last_J = self.scale*self.rf(x)
            return self.last_J

        def riesz_projection(self, funcs, inner_product):
            projs = []
            for func in funcs:
                if isinstance(func, Function) and inner_product!="l2":
                    V = func.function_space()
                    u = TrialFunction(V)
                    v = TestFunction(V)
                    if inner_product=="L2":
                        M = assemble(inner(u, v)*dx)
                    elif inner_product=="H1":
                        M = assemble((inner(u, v) + inner(grad(u), grad(v)))*dx)
                    else:
                        raise ValueError, "Unknown inner product %s".format(inner_product)
                    proj = Function(V)
                    solve(M, proj.vector(), func.vector())
                    projs.append(proj)
                else:
                    projs.append(func)
            return projs

        @optizelle_callback
        def grad(self, x, gradient):
            self.eval(x)
            out = self.rf.derivative(forget=False, project=False)
            out = self.riesz_projection(out, DolfinVectorSpace.inner_product)
            DolfinVectorSpace.scal(self.scale, out)
            DolfinVectorSpace.copy(out, gradient)

        @optizelle_callback
        def hessvec(self, x, dx, H_dx):
            self.eval(x)
            H = enlist(self.rf.hessian(dx, project=True))
            DolfinVectorSpace.scal(self.scale, H)
            DolfinVectorSpace.copy(H, H_dx)


    class OptizelleConstraints(Optizelle.VectorValuedFunction):
        ''' This class generates a (equality and inequality) constraint object from
            a dolfin_adjoint.Constraint which is compatible with the Optizelle
            interface.
        '''

        def __init__(self, problem, constraints):
            self.constraints = constraints
            self.list_type = problem.reduced_functional.controls

        @optizelle_callback
        def eval(self, x, y):
            ''' Evaluates the constraints and stores the result in y. '''


            if self.constraints._get_constraint_dim() == 0:
                return


            x_list = delist(x, self.list_type)

            if isinstance(y, Function):
                y.assign(self.constraints.function(x_list))
            else:
                y[:] = self.constraints.function(x_list)

        @optizelle_callback
        def p(self, x, dx, y):
            ''' Evaluates the Jacobian action and stores the result in y. '''

            if self.constraints._get_constraint_dim() == 0:
                return

            x_list = delist(x, self.list_type)
            dx_list = delist(dx, self.list_type)

            self.constraints.jacobian_action(x_list, dx_list, y)

        @optizelle_callback
        def ps(self, x, dy, z):
            '''
                Evaluates the Jacobian adjoint action and stores the result in y.
                    z=g'(x)*dy
            '''

            if self.constraints._get_constraint_dim() == 0:
                return

            x_list = delist(x, self.list_type)
            z_list = delist(z, self.list_type)

            self.constraints.jacobian_adjoint_action(x_list, dy, z_list)

        @optizelle_callback
        def pps(self, x, dx, dy, z):
            '''
                Evaluates the Hessian adjoint action in directions dx and dy
                and stores the result in z.
                    z=(g''(x)dx)*dy
            '''

            if self.constraints._get_constraint_dim() == 0:
                return

            x_list = delist(x, self.list_type)
            dx_list = delist(dx, self.list_type)
            z_list = delist(z, self.list_type)

            self.constraints.hessian_action(x_list, dx_list, dy, z_list)

except ImportError:
    pass


class OptizelleSolver(OptimizationSolver):
    """
    Use optizelle to solve the given optimisation problem.

    The optizelle State instance is accessible as solver.state.
    See dir(solver.state) for the parameters that can be set,
    and the optizelle manual for details.
    """
    def __init__(self, problem, inner_product="L2", parameters=None):
        """
        Create a new OptizelleSolver.

        The argument inner_product specifies the inner product to be used for
        the control space.

        To set optizelle-specific options, do e.g.

          solver = OptizelleSolver(problem, parameters={'maximum_iterations': 100,
                                            'optizelle_parameters': {'krylov_iter_max': 100}})
        """
        try:
            import Optizelle
            import Optizelle.Unconstrained.State
            import Optizelle.Unconstrained.Functions
            import Optizelle.Unconstrained.Algorithms
            import Optizelle.Constrained.State
            import Optizelle.Constrained.Functions
            import Optizelle.Constrained.Algorithms
            import Optizelle.EqualityConstrained.State
            import Optizelle.EqualityConstrained.Functions
            import Optizelle.EqualityConstrained.Algorithms
            import Optizelle.InequalityConstrained.State
            import Optizelle.InequalityConstrained.Functions
            import Optizelle.InequalityConstrained.Algorithms
        except ImportError:
            print("Could not import Optizelle.")
            raise

        DolfinVectorSpace.inner_product = inner_product

        OptimizationSolver.__init__(self, problem, parameters)

        self.__build_optizelle_state()

    def __build_optizelle_state(self):

        # Optizelle does not support maximization problem directly,
        # hence we negate the functional instead
        if isinstance(self.problem, MaximizationProblem):
            scale = -1
        else:
            scale = +1

        bound_inequality_constraints = []
        if self.problem.bounds is not None:
            # We need to process the damn bounds
            for (control, bound) in zip(self.problem.reduced_functional.controls, self.problem.bounds):
                (lb, ub) = bound

                if lb is not None:
                    bound_inequality_constraints.append(OptizelleBoundConstraint(control.data(), lb, 'lower'))

                if ub is not None:
                    bound_inequality_constraints.append(OptizelleBoundConstraint(control.data(), ub, 'upper'))

        self.bound_inequality_constraints = bound_inequality_constraints

        # Create the appropriate Optizelle state, taking into account which
        # type of constraints we have (unconstrained, (in)-equality constraints).
        if self.problem.constraints is None:
            num_equality_constraints = 0
            num_inequality_constraints = 0 + len(bound_inequality_constraints)
        else:
            num_equality_constraints = self.problem.constraints.equality_constraints()._get_constraint_dim()
            num_inequality_constraints = self.problem.constraints.inequality_constraints()._get_constraint_dim() + len(bound_inequality_constraints)

        x = [p.data() for p in self.problem.reduced_functional.controls]

        # Unconstrained case
        if num_equality_constraints == 0 and num_inequality_constraints == 0:
            self.state = Optizelle.Unconstrained.State.t(DolfinVectorSpace, Optizelle.Messaging(), x)
            self.fns = Optizelle.Unconstrained.Functions.t()
            self.fns.f = OptizelleObjective(self.problem.reduced_functional,
                    scale=scale)

            log(INFO, "Found no constraints.")

        # Equality constraints only
        elif num_equality_constraints > 0 and num_inequality_constraints == 0:

            # Allocate memory for the equality multiplier
            equality_constraints = self.problem.constraints.equality_constraints()
            y = equality_constraints.output_workspace()

            self.state = Optizelle.EqualityConstrained.State.t(DolfinVectorSpace, DolfinVectorSpace, Optizelle.Messaging(), x, y)
            self.fns = Optizelle.Constrained.Functions.t()

            self.fns.f = OptizelleObjective(self.problem.reduced_functional,
                    scale=scale)
            self.fns.g = OptizelleConstraints(self.problem, equality_constraints)

            log(INFO, "Found no equality and %i inequality constraints." % equality_constraints._get_constraint_dim())

        # Inequality constraints only
        elif num_equality_constraints == 0 and num_inequality_constraints > 0:

            # Allocate memory for the inequality multiplier
            if self.problem.constraints is not None:
                inequality_constraints = self.problem.constraints.inequality_constraints()
                all_inequality_constraints = constraints.MergedConstraints(inequality_constraints.constraints + bound_inequality_constraints)
            else:
                all_inequality_constraints = constraints.MergedConstraints(bound_inequality_constraints)
            z = all_inequality_constraints.output_workspace()

            self.state = Optizelle.InequalityConstrained.State.t(DolfinVectorSpace, DolfinVectorSpace, Optizelle.Messaging(), x, z)
            self.fns = Optizelle.InequalityConstrained.Functions.t()

            self.fns.f = OptizelleObjective(self.problem.reduced_functional,
                    scale=scale)
            self.fns.h = OptizelleConstraints(self.problem, all_inequality_constraints)

            log(INFO, "Found no equality and %i inequality constraints." % all_inequality_constraints._get_constraint_dim())

        # Inequality and equality constraints
        else:
            # Allocate memory for the equality multiplier
            equality_constraints = self.problem.constraints.equality_constraints()
            y = equality_constraints.output_workspace()

            # Allocate memory for the inequality multiplier
            if self.problem.constraints is not None:
                inequality_constraints = self.problem.constraints.inequality_constraints()
                all_inequality_constraints = constraints.MergedConstraints(inequality_constraints.constraints + bound_inequality_constraints)
            else:
                all_inequality_constraints = constraints.MergedConstraints(bound_inequality_constraints)
            z = all_inequality_constraints.output_workspace()

            self.state = Optizelle.Constrained.State.t(DolfinVectorSpace, DolfinVectorSpace, DolfinVectorSpace, Optizelle.Messaging(), x, y, z)
            self.fns = Optizelle.Constrained.Functions.t()

            self.fns.f = OptizelleObjective(self.problem.reduced_functional,
                    scale=scale)
            self.fns.g = OptizelleConstraints(self.problem, equality_constraints)
            self.fns.h = OptizelleConstraints(self.problem, all_inequality_constraints)

            log(INFO, "Found %i equality and %i inequality constraints." % (equality_constraints._get_constraint_dim(), all_inequality_constraints._get_constraint_dim()))


        # Set solver parameters
        self.__set_optizelle_parameters()

    def __set_optizelle_parameters(self):

        if self.parameters is None: return

        # First, set the default parameters.
        if 'maximum_iterations' in self.parameters:
            self.state.iter_max = self.parameters['maximum_iterations']

        # FIXME: is there a common 'tolerance' between all solvers supported by
        # dolfin-adjoint?

        # Then set any optizelle-specific ones.
        if 'optizelle_parameters' in self.parameters:
            optizelle_parameters = self.parameters['optizelle_parameters']
            for key in optizelle_parameters:
                try:
                    setattr(self.state, key, optizelle_parameters[key])
                except AttributeError:
                    print("Error: unknown optizelle option %s." % key)
                    raise

    @noannotations
    def solve(self):
        """Solve the optimization problem and return the optimized parameters."""

        if self.problem.constraints is None:
            num_equality_constraints = 0
            num_inequality_constraints = 0 + len(self.bound_inequality_constraints)
        else:
            num_equality_constraints = self.problem.constraints.equality_constraints()._get_constraint_dim()
            num_inequality_constraints = self.problem.constraints.inequality_constraints()._get_constraint_dim() + len(self.bound_inequality_constraints)

        # No constraints
        if num_equality_constraints == 0 and num_inequality_constraints == 0:
            Optizelle.Unconstrained.Algorithms.getMin(DolfinVectorSpace, Optizelle.Messaging(), self.fns, self.state)

        # Equality constraints only
        elif num_equality_constraints > 0 and num_inequality_constraints == 0:
            Optizelle.EqualityConstrained.Algorithms.getMin(DolfinVectorSpace, DolfinVectorSpace, Optizelle.Messaging(), self.fns, self.state)

        # Inequality constraints only
        elif num_equality_constraints == 0 and num_inequality_constraints > 0:
            Optizelle.InequalityConstrained.Algorithms.getMin(DolfinVectorSpace, DolfinVectorSpace, Optizelle.Messaging(), self.fns, self.state)

        # Inequality and equality constraints
        else:
            Optizelle.Constrained.Algorithms.getMin(DolfinVectorSpace, DolfinVectorSpace, DolfinVectorSpace, Optizelle.Messaging(), self.fns, self.state)

        # Print out the reason for convergence
        # FIXME: Use logging
        print("The algorithm stopped due to: %s" % (Optizelle.StoppingCondition.to_string(self.state.opt_stop)))

        # Return the optimal control
        list_type = self.problem.reduced_functional.controls
        return delist(self.state.x, list_type)<|MERGE_RESOLUTION|>--- conflicted
+++ resolved
@@ -59,11 +59,7 @@
         if isinstance(self.m, Constant):
             return [self.scale*(float(m) - float(self.bound))]
         elif isinstance(self.m, Function):
-<<<<<<< HEAD
-            out = m.copy(deepcopy=True)
-=======
             out = Function.copy(m, deepcopy=True)
->>>>>>> bf5d4b4b
 
             if isinstance(self.bound, float):
                 out_vec = out.vector()
@@ -107,11 +103,7 @@
     def __deep_copy_obj(x):
         if isinstance(x, GenericFunction):
             x.vector().apply("")
-<<<<<<< HEAD
-            return x.copy(deepcopy=True)
-=======
             return Function.copy(x, deepcopy=True)
->>>>>>> bf5d4b4b
         elif isinstance(x, Constant):
             return Constant(float(x))
         elif isinstance(x, numpy.ndarray):
