--- conflicted
+++ resolved
@@ -31,12 +31,7 @@
 import assembly
 import expressions
 import utils
-<<<<<<< HEAD
 import assignment
-#import matrix_free
-=======
-import assign
->>>>>>> 7097f284
 import functional
 import split_annotation
 
