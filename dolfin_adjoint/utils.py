from __future__ import print_function
import math
import numpy

import libadjoint
from backend import info_red, info_blue, info, warning
import backend
from . import adjglobals
from . import compatibility
from . import constant
from .enlisting import enlist
from .compatibility import gather  # NOQA
from .misc import noannotations


def scale(obj, factor):
    """ A generic function to scale Functions,
        Constants and lists, numpy arrays, ...
    """

    if hasattr(obj, "function_space"):
        # dolfin.Function of dolfin.MultiMeshFunctionSpace
        if isinstance(obj.function_space(), compatibility.multi_mesh_function_space_type):
            scaled_obj = backend.MultiMeshFunction(obj.function_space(), factor * obj.vector())
        else:
            scaled_obj = backend.Function(obj.function_space(), factor * obj.vector())
    elif isinstance(obj, backend.Constant):
        # dolfin.Constant
        scaled_obj = backend.Constant(factor * constant_to_array(obj))
    else:
        # Lists, numpy arrays, ...
        try:
            scaled_obj = factor * obj
        except TypeError:
            # Lists of dolfin objects?
            scaled_obj = [scale(o, factor) for o in obj]

    return scaled_obj

def homogenize(bc):
    bc_copy = compatibility.bc(bc)
    bc_copy.homogenize()
    return bc_copy

def constant_to_array(c):
    """ Converts a Constant to a numpy.array. """

    a = numpy.zeros(c.value_size())
    p = numpy.zeros(c.value_size())
    c.eval(a, p)
    if len(a) == 1:
        r = a[0]

    # Make sure input and output have the same shape
    assert c.ufl_shape == r.shape

    return r


def convergence_order(errors, base = 2):
    import math

    orders = [0.0] * (len(errors)-1)
    for i in range(len(errors)-1):
        try:
            orders[i] = math.log(errors[i]/errors[i+1], base)
        except ZeroDivisionError:
            orders[i] = numpy.nan

    return orders

def test_initial_condition_adjoint(J, ic, final_adjoint, seed=0.01, perturbation_direction=None):
    '''forward must be a function that takes in the initial condition (ic) as a backend.Function
       and returns the functional value by running the forward run:

         func = J(ic)

       final_adjoint is the adjoint associated with the initial condition
       (usually the last adjoint equation solved).

       This function returns the order of convergence of the Taylor
       series remainder, which should be 2 if the adjoint is working
       correctly.'''

    from . import function

    # We will compute the gradient of the functional with respect to the initial condition,
    # and check its correctness with the Taylor remainder convergence test.
    info_blue("Running Taylor remainder convergence analysis for the adjoint model ... ")

    # First run the problem unperturbed
    ic_copy = ic.copy(deepcopy=True)
    f_direct = J(ic_copy)

    # Randomise the perturbation direction:
    if perturbation_direction is None:
        perturbation_direction = function.Function(ic.function_space())
        compatibility.randomise(perturbation_direction)

    # Run the forward problem for various perturbed initial conditions
    functional_values = []
    perturbations = []
    perturbation_sizes = [seed/(2**i) for i in range(5)]
    for perturbation_size in perturbation_sizes:
        perturbation = perturbation_direction.copy(deepcopy=True)
        vec = perturbation.vector()
        vec *= perturbation_size
        perturbations.append(perturbation)

        perturbed_ic = ic.copy(deepcopy=True)
        vec = perturbed_ic.vector()
        vec += perturbation.vector()

        functional_values.append(J(perturbed_ic))

    # First-order Taylor remainders (not using adjoint)
    no_gradient = [abs(perturbed_f - f_direct) for perturbed_f in functional_values]

    info("Taylor remainder without adjoint information: " + str(no_gradient))
    info("Convergence orders for Taylor remainder without adjoint information (should all be 1): " + str(convergence_order(no_gradient)))

    adjoint_vector = final_adjoint.vector()

    with_gradient = []
    gradient_fd   = []
    for i in range(len(perturbations)):
        gradient_fd.append((functional_values[i] - f_direct)/perturbation_sizes[i])

        remainder = abs(functional_values[i] - f_direct - adjoint_vector.inner(perturbations[i].vector()))
        with_gradient.append(remainder)

    info("Taylor remainder with adjoint information: " + str(with_gradient))
    info("Convergence orders for Taylor remainder with adjoint information (should all be 2): " + str(convergence_order(with_gradient)))

    info("Gradients (finite differencing): " + str(gradient_fd))
    info("Gradient (adjoint): " + str(adjoint_vector.inner(perturbation_direction.vector())))

    return min(convergence_order(with_gradient))

def tlm_dolfin(control, forget=False):
    for i in range(adjglobals.adjointer.equation_count):
        (tlm_var, output) = adjglobals.adjointer.get_tlm_solution(i, control)

        storage = libadjoint.MemoryStorage(output)
        storage.set_overwrite(True)
        adjglobals.adjointer.record_variable(tlm_var, storage)

        if forget is None:
            pass
        elif forget:
            adjglobals.adjointer.forget_tlm_equation(i)
        else:
            adjglobals.adjointer.forget_tlm_values(i)

    return output

def test_initial_condition_tlm(J, dJ, ic, seed=0.01, perturbation_direction=None):
    '''forward must be a function that takes in the initial condition (ic) as a backend.Function
       and returns the functional value by running the forward run:

         func = J(ic)

       final_adjoint is the tangent linear variable for the solution on which the functional depends
       (usually the last TLM equation solved).

       dJ must be the derivative of the functional with respect to its argument, evaluated and assembled at
       the unperturbed solution (a backend Vector).

       This function returns the order of convergence of the Taylor
       series remainder, which should be 2 if the TLM is working
       correctly.'''

    import controls

    # We will compute the gradient of the functional with respect to the initial condition,
    # and check its correctness with the Taylor remainder convergence test.
    info_blue("Running Taylor remainder convergence analysis for the tangent linear model... ")

    adj_var = adjglobals.adj_variables[ic]; adj_var.timestep = 0
    if not adjglobals.adjointer.variable_known(adj_var):
        info_red(str(adj_var) + " not known.")
        raise libadjoint.exceptions.LibadjointErrorInvalidInputs("Your initial condition must be the /exact same Function/ as the initial condition used in the forward model.")

    # First run the problem unperturbed
    ic_copy = backend.Function(ic)
    f_direct = J(ic_copy)

    # Randomise the perturbation direction:
    if perturbation_direction is None:
        perturbation_direction = backend.Function(ic.function_space())
        compatibility.randomise(perturbation_direction)

    # Run the forward problem for various perturbed initial conditions
    functional_values = []
    perturbations = []
    for perturbation_size in [seed/(2**i) for i in range(5)]:
        perturbation = backend.Function(perturbation_direction)
        vec = perturbation.vector()
        vec *= perturbation_size
        perturbations.append(perturbation)

        perturbed_ic = backend.Function(ic)
        vec = perturbed_ic.vector()
        vec += perturbation.vector()

        functional_values.append(J(perturbed_ic))

    # First-order Taylor remainders (not using adjoint)
    no_gradient = [abs(perturbed_f - f_direct) for perturbed_f in functional_values]

    info("Taylor remainder without tangent linear information: " + str(no_gradient))
    info("Convergence orders for Taylor remainder without tangent linear information (should all be 1): " + str(convergence_order(no_gradient)))

    with_gradient = []
    for i in range(len(perturbations)):
        param = controls.FunctionControl(ic, perturbations[i])
        final_tlm = tlm_dolfin(param, forget=False).data
        remainder = abs(functional_values[i] - f_direct - final_tlm.vector().inner(dJ))
        with_gradient.append(remainder)

    info("Taylor remainder with tangent linear information: " + str(with_gradient))
    info("Convergence orders for Taylor remainder with tangent linear information (should all be 2): " + str(convergence_order(with_gradient)))

    return min(convergence_order(with_gradient))

def test_initial_condition_adjoint_cdiff(J, ic, final_adjoint, seed=0.01, perturbation_direction=None):
    '''forward must be a function that takes in the initial condition (ic) as a dolfin.Function
       and returns the functional value by running the forward run:

         func = J(ic)

       final_adjoint is the adjoint associated with the initial condition
       (usually the last adjoint equation solved).

       This function returns the order of convergence of the Taylor
       series remainder of central finite differencing, which should be 3
       if the adjoint is working correctly.'''

    # We will compute the gradient of the functional with respect to the initial condition,
    # and check its correctness with the Taylor remainder convergence test.
    info_blue("Running central differencing Taylor remainder convergence analysis for the adjoint model ... ")

    # First run the problem unperturbed
    ic_copy = backend.Function(ic)
    f_direct = J(ic_copy)

    # Randomise the perturbation direction:
    if perturbation_direction is None:
        perturbation_direction = backend.Function(ic.function_space())
        compatibility.randomise(perturbation_direction)

    # Run the forward problem for various perturbed initial conditions
    functional_values_plus = []
    functional_values_minus = []
    perturbations = []
    perturbation_sizes = [seed/(2**i) for i in range(4)]
    for perturbation_size in perturbation_sizes:
        perturbation = backend.Function(perturbation_direction)
        vec = perturbation.vector()
        vec *= perturbation_size
        perturbations.append(perturbation)

        perturbation = backend.Function(perturbation_direction)
        vec = perturbation.vector()
        vec *= perturbation_size/2.0

        perturbed_ic = backend.Function(ic)
        vec = perturbed_ic.vector()
        vec += perturbation.vector()
        functional_values_plus.append(J(perturbed_ic))

        perturbed_ic = backend.Function(ic)
        vec = perturbed_ic.vector()
        vec -= perturbation.vector()
        functional_values_minus.append(J(perturbed_ic))

    # First-order Taylor remainders (not using adjoint)
    no_gradient = [abs(functional_values_plus[i] - functional_values_minus[i]) for i in range(len(functional_values_plus))]

    info("Taylor remainder without adjoint information: " + str(no_gradient))
    info("Convergence orders for Taylor remainder without adjoint information (should all be 1): " + str(convergence_order(no_gradient)))

    adjoint_vector = final_adjoint.vector()

    with_gradient = []
    gradient_fd   = []
    for i in range(len(perturbations)):
        gradient_fd.append((functional_values_plus[i] - functional_values_minus[i])/perturbation_sizes[i])

        remainder = abs(functional_values_plus[i] - functional_values_minus[i] - adjoint_vector.inner(perturbations[i].vector()))
        with_gradient.append(remainder)

    info("Taylor remainder with adjoint information: " + str(with_gradient))
    info("Convergence orders for Taylor remainder with adjoint information (should all be 3): " + str(convergence_order(with_gradient)))

    info("Gradients (finite differencing): " + str(gradient_fd))
    info("Gradient (adjoint): " + str(adjoint_vector.inner(perturbation_direction.vector())))

    return min(convergence_order(with_gradient))

def test_scalar_parameter_adjoint(J, a, dJda, seed=None):
    info_blue("Running Taylor remainder convergence analysis for the adjoint model ... ")

    functional_values = []
    f_direct = J(a)

    if seed is None:
        seed = float(a)/5.0
        if seed == 0.0:
            seed = 0.1

    perturbations = [seed / (2**i) for i in range(5)]

    for da in (backend.Constant(float(a) + x) for x in perturbations):
        functional_values.append(J(da))

    # First-order Taylor remainders (not using adjoint)
    no_gradient = [abs(perturbed_f - f_direct) for perturbed_f in functional_values]

    info("Taylor remainder without adjoint information: " + str(no_gradient))
    info("Convergence orders for Taylor remainder without adjoint information (should all be 1): " + str(convergence_order(no_gradient)))

    with_gradient = []
    gradient_fd   = []
    for i in range(len(perturbations)):
        gradient_fd.append((functional_values[i] - f_direct)/perturbations[i])

        remainder = abs(functional_values[i] - f_direct - float(dJda)*perturbations[i])
        with_gradient.append(remainder)

    info("Taylor remainder with adjoint information: " + str(with_gradient))
    info("Convergence orders for Taylor remainder with adjoint information (should all be 2): " + str(convergence_order(with_gradient)))

    info("Gradients (finite differencing): " + str(gradient_fd))
    info("Gradient (adjoint): " + str(dJda))

    return min(convergence_order(with_gradient))

def test_scalar_parameters_adjoint(J, a, dJda, seed=0.1):
    info_blue("Running Taylor remainder convergence analysis for the adjoint model ... ")

    functional_values = []
    f_direct = J(a)

    a = numpy.array([float(x) for x in a])
    dJda = numpy.array(dJda)

    perturbation_direction = a/5.0
    perturbation_sizes = [seed / (2**i) for i in range(5)]
    perturbations = [a * i for i in perturbation_sizes]
    for x in perturbations:
        da = [backend.Constant(a[i] + x[i]) for i in range(len(a))]
        functional_values.append(J(da))

    # First-order Taylor remainders (not using adjoint)
    no_gradient = [abs(perturbed_f - f_direct) for perturbed_f in functional_values]

    info("Taylor remainder without adjoint information: " + str(no_gradient))
    info("Convergence orders for Taylor remainder without adjoint information (should all be 1): " + str(convergence_order(no_gradient)))

    with_gradient = []
    for i in range(len(perturbations)):
        remainder = abs(functional_values[i] - f_direct - numpy.dot(dJda, perturbations[i]))
        with_gradient.append(remainder)

    info("Taylor remainder with adjoint information: " + str(with_gradient))
    info("Convergence orders for Taylor remainder with adjoint information (should all be 2): " + str(convergence_order(with_gradient)))

    return min(convergence_order(with_gradient))

def test_gradient_array(J, dJdx, x, seed = 0.01, perturbation_direction = None):
    '''Checks the correctness of the derivative dJ.
       x must be an array that specifies at which point in the parameter space
       the gradient is to be checked, and dJdx must be an array containing the gradient.
       The function J(x) must return the functional value.

       This function returns the order of convergence of the Taylor
       series remainder, which should be 2 if the gradient is correct.'''

    # We will compute the gradient of the functional with respect to the initial condition,
    # and check its correctness with the Taylor remainder convergence test.
    info("Running Taylor remainder convergence analysis to check the gradient ... ")

    # First run the problem unperturbed
    j_direct = J(x)

    # Randomise the perturbation direction:
    if perturbation_direction is None:
        perturbation_direction = x.copy()
        compatibility.randomise(perturbation_direction)

    # Run the forward problem for various perturbed initial conditions
    functional_values = []
    perturbations = []
    perturbation_sizes = [seed/(2**i) for i in range(5)]
    for perturbation_size in perturbation_sizes:
        perturbation = perturbation_direction.copy() * perturbation_size
        perturbations.append(perturbation)

        perturbed_x = x.copy() + perturbation
        functional_values.append(J(perturbed_x))

    # First-order Taylor remainders (not using adjoint)
    no_gradient = [abs(perturbed_j - j_direct) for perturbed_j in functional_values]

    info("Absolute functional evaluation differences: %s" % str(no_gradient))
    info("Convergence orders for Taylor remainder without adjoint information (should all be 1): %s" % str(convergence_order(no_gradient)))

    with_gradient = []
    for i in range(len(perturbations)):
        remainder = abs(functional_values[i] - j_direct - numpy.dot(perturbations[i], dJdx))
        with_gradient.append(remainder)

    if min(with_gradient + no_gradient) < 1e-16:
        info("Warning: The Taylor remainders are close to machine precision (< %s). Try increasing the seed value in case the Taylor remainder test fails." % min(with_gradient + no_gradient))

    info("Absolute functional evaluation differences with adjoint: %s" % str(with_gradient))
    info("Convergence orders for Taylor remainder with adjoint information (should all be 2): %s" % str(convergence_order(with_gradient)))

    return min(convergence_order(with_gradient))

def taylor_remainder_with_gradient(m, Jm, dJdm, functional_value, perturbation, ic=None):
    """ Compute the Taylor remainder with the provided gradient information. Note that this
    computes the remainder for just one functional value. """
    from . import controls
    if isinstance(m, controls.ConstantControl):
        remainder = abs(functional_value - Jm - float(dJdm)*perturbation)
    elif isinstance(m, controls.ConstantControls):
        remainder = abs(functional_value - Jm - numpy.dot(dJdm, perturbation))
    elif isinstance(m, controls.FunctionControl):
        remainder = abs(functional_value - Jm - dJdm.vector().inner(perturbation.vector()))
    return remainder

@noannotations
def taylor_test(J, m, Jm, dJdm, HJm=None, seed=None, perturbation_direction=None, value=None):
    '''J must be a function that takes in a parameter value m and returns the value
       of the functional:

         func = J(m)

       Jm is the value of the function J at the parameter m.
       dJdm is the gradient of J evaluated at m, to be tested for correctness.

       This function returns the order of convergence of the Taylor
       series remainder, which should be 2 if the adjoint is working
       correctly.

       If HJm is not None, the Taylor test will also attempt to verify the
       correctness of the Hessian. HJm should be a callable which takes in a
       direction and returns the Hessian of the functional in that direction
       (i.e., takes in a vector and returns a vector). In that case, an additional
       Taylor remainder is computed, which should converge at order 3 if the Hessian
       is correct.'''

    from . import controls
    from .controls import ListControl

    info_blue("Running Taylor remainder convergence test ... ")

    if isinstance(m, list):
        m = ListControl(m)

    # Handle the multi-control case
    # We do this by performing a separate Taylor test for each control.
    if isinstance(m, controls.ListControl):
        return _taylor_test_multi_control(J, m, Jm, dJdm, HJm, seed, perturbation_direction, value)
    else:
        return _taylor_test_single_control(J, m, Jm, dJdm, HJm, seed, perturbation_direction, value)


def _taylor_test_multi_control(J, m, Jm, dJdm, HJm, seed, perturbation_direction, value):
    if perturbation_direction is None:
        perturbation_direction = [None] * len(m.controls)
    perturbation_direction = enlist(perturbation_direction)

    if value is None:
        value = [None] * len(m.controls)
    value = enlist(value)

    # Create a deep copy of the initial control values
    m_cpy = []
    for c in m:
        if isinstance(c.data(), backend.Function):
            m_cpy.append(c.data().copy(deepcopy=True))
        elif isinstance(c.data(), backend.MultiMeshFunction):
            m_cpy.append(c.data().copy(deepcopy=True))
        else:
            m_cpy.append(backend.Constant(c.data()))

    # Build a objective version restricted to the i'th control
    def J_cmp(J, i):
        m_values = list(m_cpy)
        def out(x):
            m_values[i] = x
            return J(m_values)
        return out

    # A Hessian version restricted to the i'th control
    if HJm is not None:
        HJm_cmp = lambda i: lambda x: HJm.__class__(HJm.J, m[i])(x)
    else:
        HJm_cmp = lambda i: None

    # Perform the Taylor tests for each control
    min_conv = 1e10
    for i in range(len(m.controls)):
        print("\nRunning Taylor test for control {}".format(i))
        conv = _taylor_test_single_control(J_cmp(J, i), m[i], Jm, dJdm[i],
                HJm_cmp(i), seed, perturbation_direction[i], value[i])
        min_conv = min(min_conv, conv)

    return min_conv


def _taylor_test_single_control(J, m, Jm, dJdm, HJm, seed, perturbation_direction, value):
    from . import function, controls

    # Check inputs
    if not isinstance(m, libadjoint.Parameter):
        raise ValueError("m must be a valid control instance.")

    def get_const(val):
        if isinstance(val, str):
            return float(constant.constant_values[val])
        else:
            return float(val)

    def get_value(param, value):
        if value is not None:
            return value
        else:
            try:
                return param.data()
            except libadjoint.exceptions.LibadjointErrorNeedValue:
                info_red("Do you need to pass forget=False to compute_gradient?")
                raise

    # First, compute perturbation sizes.
    seed_default = 0.01
    if seed is None:
        if isinstance(m, controls.ConstantControl):
            seed = get_const(m.a) / 5.0

            if seed == 0.0: seed = 0.1
        elif isinstance(m, controls.FunctionControl):
            ic = get_value(m, value)
            if len(ic.vector()) == 1: # our control is in R
                seed = float(ic) / 5.0
            else:
                seed = seed_default
        else:
            seed = seed_default

    perturbation_sizes = [seed/(2.0**i) for i in range(5)]

    # Next, compute the perturbation direction.
    if perturbation_direction is None:
        if isinstance(m, controls.ConstantControl):
            perturbation_direction = 1
        elif isinstance(m, controls.ConstantControls):
            perturbation_direction = numpy.array([get_const(x)/5.0 for x in m.v])
        elif isinstance(m, controls.FunctionControl):
            ic = get_value(m, value)

            # Check for MultiMeshFunction_space
            if isinstance(ic.function_space(), compatibility.multi_mesh_function_space_type):
                perturbation_direction = backend.MultiMeshFunction(ic.function_space())
            else:
                perturbation_direction = function.Function(ic.function_space())

            compatibility.randomise(perturbation_direction)

        else:
            raise libadjoint.exceptions.LibadjointErrorNotImplemented("Don't know how to compute a perturbation direction")
    else:
        if isinstance(m, controls.FunctionControl):
            ic = get_value(m, value)
        elif isinstance(m, controls.ConstantControl):
            perturbation_direction = float(perturbation_direction)

    # So now compute the perturbations:
    if not isinstance(perturbation_direction, (backend.Function, backend.MultiMeshFunction)):
        perturbations = [x*perturbation_direction for x in perturbation_sizes]
    else:
        perturbations = []
        for x in perturbation_sizes:
            perturbation = perturbation_direction.copy(deepcopy=True)
            vec = perturbation.vector()
            vec *= x
            perturbations.append(perturbation)

    # And now the perturbed inputs:
    if isinstance(m, controls.ConstantControl):
        pinputs = [backend.Constant(get_const(m.a) + x) for x in perturbations]
    elif isinstance(m, controls.ConstantControls):
        a = numpy.array([get_const(x) for x in m.v])

        def make_const(arr):
            return [backend.Constant(x) for x in arr]

        pinputs = [make_const(a + x) for x in perturbations]
    elif isinstance(m, controls.FunctionControl):
        pinputs = []
        for x in perturbations:
            pinput = x.copy(deepcopy=True)
            vec = pinput.vector()
            vec += ic.vector()
            pinputs.append(pinput)

    # Issue 34: We must evaluate HJm before we evaluate the tape at the
    # perturbed controls below.
    if HJm is not None:
        HJm_values = []
        for perturbation in perturbations:
            HJmp = HJm(perturbation)
            HJm_values.append(HJmp)

    # At last: the common bit!
    functional_values = []
    for pinput in pinputs:
        Jp = J(pinput)
        functional_values.append(Jp)

    # First-order Taylor remainders (not using adjoint)
    no_gradient = [abs(perturbed_J - Jm) for perturbed_J in functional_values]

    info("Taylor remainder without gradient information: " + str(no_gradient))
    info("Convergence orders for Taylor remainder without gradient information (should all be 1): " + str(convergence_order(no_gradient)))

    with_gradient = []
    for i in range(len(perturbations)):
        if isinstance(m, controls.ConstantControl) or isinstance(m, controls.ConstantControls):
            remainder = taylor_remainder_with_gradient(m, Jm, dJdm, functional_values[i], perturbations[i])
        else:
            remainder = taylor_remainder_with_gradient(m, Jm, dJdm, functional_values[i], perturbations[i], ic=ic)
        with_gradient.append(remainder)

    if min(with_gradient + no_gradient) < 1e-16:
        warning("Warning: The Taylor remainders are close to machine precision (< %s). Try increasing the seed value in case the Taylor remainder test fails." % min(with_gradient + no_gradient))

    info("Taylor remainder with gradient information: " + str(with_gradient))
    info("Convergence orders for Taylor remainder with gradient information (should all be 2): " + str(convergence_order(with_gradient)))

    if HJm is not None:
        with_hessian = []
        if isinstance(m, controls.ConstantControl):
            for i in range(len(perturbations)):
                remainder = abs(functional_values[i] - Jm - float(dJdm)*perturbations[i] - 0.5*perturbations[i]*HJm_values[i])
                with_hessian.append(remainder)
        elif isinstance(m, controls.ConstantControls):
            for i in range(len(perturbations)):
                remainder = abs(functional_values[i] - Jm - numpy.dot(dJdm, perturbations[i]) - 0.5*numpy.dot(perturbations[i], HJm_values[i]))
                with_hessian.append(remainder)
        elif isinstance(m, controls.FunctionControl):
            for i in range(len(perturbations)):
                remainder = abs(functional_values[i] - Jm - dJdm.vector().inner(perturbations[i].vector()) - 0.5*perturbations[i].vector().inner(HJm_values[i].vector()))
                with_hessian.append(remainder)

        info("Taylor remainder with Hessian information: " + str(with_hessian))
        info("Convergence orders for Taylor remainder with Hessian information (should all be 3): " + str(convergence_order(with_hessian)))
        return min(convergence_order(with_hessian))
    else:
        return min(convergence_order(with_gradient))


def taylor_test_expression(exp, V, seed=None):
    """
    Performs a Taylor test of an Expression with dependencies.

    exp: The expression to test
    V: A suitable function space on which the expression will be projected.
    seed: The initial perturbation coefficient for the taylor test.

    Warning: This function resets the adjoint tape! """
    from . import drivers, functional, projection
    from .controls import Control

    adjglobals.adj_reset()

    # Annotate test model
    s = projection.project(exp, V, annotate=True)
    mesh = V.mesh()

    Jform = s**2*backend.dx + exp*backend.dx(domain=mesh)

    J = functional.Functional(Jform)
    J0 = backend.assemble(Jform)

    controls = [Control(c) for c in exp.dependencies]
    dJd0 = drivers.compute_gradient(J, controls, forget=False)

    for i in range(len(controls)):
        def Jfunc(new_val):
            dep = exp.dependencies[i]

            # Remember the old dependency value for later
            old_val = float(dep)

            # Compute the functional value
            dep.assign(new_val)
            s = projection.project(exp, V, annotate=False)
            out = backend.assemble(s**2*backend.dx + exp*backend.dx(domain=mesh))

            # Restore the old dependency value
            dep.assign(old_val)

            return out

        #HJ = hessian(J, controls[i], warn=False)
        #minconv = taylor_test(Jfunc, controls[i], J0, dJd0[i], HJm=HJ)
        minconv = taylor_test(Jfunc, controls[i], J0, dJd0[i], seed=seed)

        if math.isnan(minconv):
            warning("Convergence order is not a number. Assuming that you \
have a linear or constant constraint dependency (e.g. check that the Taylor \
remainder are all 0).")
        else:
            if not minconv > 1.9:
                raise Exception("The Taylor test failed when checking the \
derivative with respect to the %i'th dependency." % (i+1))

    adjglobals.adj_reset()


def to_annotate(flag):
    '''Should dolfin-adjoint annotate this statement or not?'''
    if flag is None:
        return not backend.parameters["adjoint"]["stop_annotating"]

    if flag is True:
        if backend.parameters["adjoint"]["stop_annotating"]:
            raise AssertionError("The user insisted on annotation, but stop_annotating is True.")

    return flag

class DolfinAdjointVariable(libadjoint.Variable):
    ''' A wrapper class for Dolfin objects to store additional information such as
        a time step, a iteration counter and the type of the variable (adjoint, forward or tangent linear). '''

    def __init__(self, coefficient, timestep=None, iteration=None):
        ''' Create a DolfinAdjointVariable associated with the provided coefficient.

        If the coefficient is not known to dolfin_adjoint (i.e. if no equation for it was
        annotated), an Exception is thrown.

        By default, the DolfinAdjointVariable references the latest timestep and iteration number,
        but may be overwritten with the timestep and the iteration parameters. Negative values may
        be used to reference the backwards. '''

        super(DolfinAdjointVariable, self).__init__(var=adjglobals.adj_variables[coefficient].var)

        # First set the timestep, since the iteration_count call below depends on its value
        if timestep is not None:
            if timestep < 0:
                self.timestep = adjglobals.adjointer.timestep_count + timestep
            else:
                self.timestep = timestep

        if iteration is not None:
            if iteration < 0:
                self.iteration = self.iteration_count() + iteration
            else:
                self.iteration = iteration


    def tape_value(self, timestep=None, iteration=None):
        ''' Return the tape value associated with the variable (optionally for the given timestep and iteration). '''
        timestep = timestep or self.timestep
        iteration = iteration or self.iteration
        var = libadjoint.Variable(self.name, timestep, iteration, self.var.auxiliary)

        return adjglobals.adjointer.get_variable_value(var).data

    def iteration_count(self):
        ''' Return the annotated number of iterations at the variables timestep. '''
        return super(DolfinAdjointVariable, self).iteration_count(adjglobals.adjointer)

    def known_timesteps(self):
        ''' Return a list of timesteps for which this variable is annotated on the tape. '''
        ts = []
        var = libadjoint.Variable(self.name, 0, 0, self.var.auxiliary)
        for t in range(adjglobals.adjointer.timestep_count):
            var.timestep = t
            if adjglobals.adjointer.variable_known(var):
                ts.append(t)
        return ts

def get_identity_block(fn_space):
    assert fn_space is not None

    from . import adjlinalg
    block_name = "Identity: %s" % str(fn_space)
    if len(block_name) > int(libadjoint.constants.adj_constants["ADJ_NAME_LEN"]):
        block_name = block_name[0:int(libadjoint.constants.adj_constants["ADJ_NAME_LEN"])-1]
    identity_block = libadjoint.Block(block_name)

    def identity_assembly_cb(variables, dependencies, hermitian, coefficient, context):
        assert coefficient == 1
        if isinstance(fn_space, compatibility.function_space_type):
            return (adjlinalg.Matrix(adjlinalg.IdentityMatrix()), adjlinalg.Vector(backend.Function(fn_space)))
        else:
            return (adjlinalg.Matrix(adjlinalg.IdentityMatrix()), adjlinalg.Vector(backend.MultiMeshFunction(fn_space)))
    identity_block.assemble = identity_assembly_cb

    def identity_action_cb(variables, dependencies, hermitian, coefficient, input, context):
        output = input.duplicate()
        output.axpy(coefficient, input)
        return output

    identity_block.action = identity_action_cb

    return identity_block

def function_to_da_function(f):
<<<<<<< HEAD
    from . import function
    if isinstance(f, backend.MultiMeshFunction):
        return f
    if not isinstance(f, function.Function):
        # Wrap copy into a dolfin_adjoint.Function
        return function.Function(f.function_space(), f.vector())
    return f

def _has_multimesh(form):
    multimesh_integral_types = ["cutcell", "overlap", "interface"]

    for integral in form.integrals():
        if integral.integral_type() in multimesh_integral_types:
            return True

    for coefficient in form.coefficients():
        if hasattr(coefficient, "_V"):
            return True

    return False
=======
    import function
    import multimeshfunction

    if isinstance(f, backend.Function) and not isinstance(f, function.Function):
        # Wrap copy into a dolfin_adjoint.Function
        return function.Function(f.function_space(), f.vector())

    elif isinstance(f, backend.MultiMeshFunction) and not isinstance(f,
            multimeshfunction.MultiMeshFunction):
        # Wrap copy into a dolfin_adjoint.MultiMeshFunction
        return multimeshfunction.MultiMeshFunction(f.function_space(), f.vector())

    else:
        return f
>>>>>>> 58261f47
<|MERGE_RESOLUTION|>--- conflicted
+++ resolved
@@ -812,7 +812,6 @@
     return identity_block
 
 def function_to_da_function(f):
-<<<<<<< HEAD
     from . import function
     if isinstance(f, backend.MultiMeshFunction):
         return f
@@ -833,19 +832,3 @@
             return True
 
     return False
-=======
-    import function
-    import multimeshfunction
-
-    if isinstance(f, backend.Function) and not isinstance(f, function.Function):
-        # Wrap copy into a dolfin_adjoint.Function
-        return function.Function(f.function_space(), f.vector())
-
-    elif isinstance(f, backend.MultiMeshFunction) and not isinstance(f,
-            multimeshfunction.MultiMeshFunction):
-        # Wrap copy into a dolfin_adjoint.MultiMeshFunction
-        return multimeshfunction.MultiMeshFunction(f.function_space(), f.vector())
-
-    else:
-        return f
->>>>>>> 58261f47
