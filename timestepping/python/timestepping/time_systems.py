--- conflicted
+++ resolved
@@ -2,7 +2,7 @@
 
 # Copyright (C) 2011-2012 by Imperial College London
 # Copyright (C) 2013 University of Oxford
-# Copyright (C) 2014-2015 University of Edinburgh
+# Copyright (C) 2014-2016 University of Edinburgh
 #
 # This program is free software: you can redistribute it and/or modify
 # it under the terms of the GNU Lesser General Public License as published by
@@ -187,7 +187,7 @@
         """
 
         if len(args) == 2 and len(kwargs) == 0 and \
-          (isinstance(args[0], (int, float, LinearCombination, ufl.expr.Expr)) or is_general_constant(args[0])) \
+          (isinstance(args[0], (int, float, LinearCombination, ufl.core.expr.Expr)) or is_general_constant(args[0])) \
           and isinstance(args[1], dolfin.Function):
             self.add_assignment(args[0], args[1])
             return
@@ -228,9 +228,9 @@
                 raise StateException("Solve for %s already registered" % x.name())
             eq = eargs[0]
             solve = copy.copy(args), copy.copy(kwargs)
-            x_deps = ufl.algorithms.extract_coefficients(eq.lhs)
+            x_deps = set(ufl.algorithms.extract_coefficients(eq.lhs))
             if not is_zero_rhs(eq.rhs):
-                x_deps += ufl.algorithms.extract_coefficients(eq.rhs)
+                x_deps.update(ufl.algorithms.extract_coefficients(eq.rhs))
             eq_lhs = eq.lhs
 
             if form_rank(eq_lhs) == 2:
@@ -238,7 +238,7 @@
                     if dep is x:
                         raise DependencyException("Invalid non-linear solve")
             if not initial_guess is None:
-                x_deps.append(initial_guess)
+                x_deps.add(initial_guess)
 
         if not hasattr(x, "_time_level_data"):
             raise InvalidArgumentException("Missing time level data")
@@ -270,251 +270,6 @@
         self.__tfns[0], self.__tfns[1] = None, False
         self.__sorted_solves[0], self.__sorted_solves[1] = None, False
 
-<<<<<<< HEAD
-    if self.has_solve(x):
-      raise StateException("Solve for %s already registered" % x.name())
-
-    solve = AssignmentSolver(y, x)
-    x_deps = solve.dependencies(non_symbolic = True)
-
-    if not hasattr(x, "_time_level_data"):
-      raise InvalidArgumentException("Missing time level data")
-    last_past_level = x._time_level_data[0].last_past_level()
-    level = x._time_level_data[1]
-        
-    for dep in x_deps:
-      if dep is x:
-        raise DependencyException("Assignment is non-linear")
-
-    if isinstance(level, (int, Fraction)):
-      if level > last_past_level.offset():
-        raise TimeLevelException("Must initialise past timestep value")
-      deps = self.__process_deps(x_deps, level)
-      add_solve = self.__init_solves
-    elif isinstance(level, TimeLevel):
-      if level <= last_past_level:
-        raise TimeLevelException("Must solve for future timestep value")
-      deps = self.__process_deps(x_deps, level)
-      add_solve = self.__solves
-    elif isinstance(level, FinalTimeLevel):
-      if level.offset() <= last_past_level.offset():
-        raise TimeLevelException("Must solve for future timestep value")
-      deps = self.__process_deps(x_deps, level)
-      add_solve = self.__final_solves
-    else:
-      raise InvalidArgumentException("Invalid time level data")
-
-    add_solve[x] = solve
-    self.__deps[x] = deps
-
-    self.__x_tfns[0], self.__x_tfns[1] = None, False
-    self.__tfns[0], self.__tfns[1] = None, False
-    self.__sorted_solves[0], self.__sorted_solves[1] = None, False
-
-    return
-
-  def add_solve(self, *args, **kwargs):
-    """
-    Add an equation solve.
-
-    Arguments: One of:
-        1. Arguments as accepted by the add_assignment method.
-      or:
-        2. Arguments as accepts by the PAEquationSolver constructor.
-      or:
-        3. An AssignmentSolver.
-      or:
-        4. An EquationSolver.
-    """
-    
-    if len(args) == 2 and len(kwargs) == 0 and \
-      (isinstance(args[0], (int, float, LinearCombination, ufl.core.expr.Expr)) or is_general_constant(args[0])) \
-      and isinstance(args[1], dolfin.Function):
-      self.add_assignment(args[0], args[1])
-      return
-
-    if len(args) == 1 and len(kwargs) == 0 and isinstance(args[0], (AssignmentSolver, EquationSolver)):
-      solve = args[0]
-      x = solve.x()
-      if self.has_solve(x):
-        raise StateException("Solve for %s already registered" % x.name())
-      x_deps = solve.dependencies(non_symbolic = True)
-      if isinstance(args[0], AssignmentSolver):
-        for dep in x_deps:
-          if dep is x:
-            raise DependencyException("Invalid non-linear solve")
-    else:
-      s_kwargs = copy.copy(kwargs)
-      if "initial_guess" in s_kwargs:
-        if not s_kwargs["initial_guess"] is None and not isinstance(s_kwargs["initial_guess"], dolfin.Function):
-          raise InvalidArgumentException("initial_guess must be a Function")
-        initial_guess = s_kwargs["initial_guess"]
-        del(s_kwargs["initial_guess"])
-      else:
-        initial_guess = None
-      if "adjoint_solver_parameters" in s_kwargs:
-        if not isinstance(s_kwargs["adjoint_solver_parameters"], dict):
-          raise InvalidArgumentException("adjoint_solver_parameters must be a dictionary")
-        del(s_kwargs["adjoint_solver_parameters"])
-      if "pre_assembly_parameters" in s_kwargs:
-        if not isinstance(s_kwargs["pre_assembly_parameters"], dict):
-          raise InvalidArgumentException("pre_assembly_parameters must be a dictionary")
-        del(s_kwargs["pre_assembly_parameters"])
-      if "form_compiler_parameters" in s_kwargs:
-        raise NotImplementedException("form_compiler_parameters argument not supported")
-      
-      eargs = dolfin.fem.solving._extract_args(*args, **s_kwargs)
-      x = eargs[1]
-      if self.has_solve(x):
-        raise StateException("Solve for %s already registered" % x.name())
-      eq = eargs[0]
-      solve = copy.copy(args), copy.copy(kwargs)
-      x_deps = set(ufl.algorithms.extract_coefficients(eq.lhs))
-      if not is_zero_rhs(eq.rhs):
-        x_deps.update(ufl.algorithms.extract_coefficients(eq.rhs))
-      eq_lhs = eq.lhs
-
-      if form_rank(eq_lhs) == 2:
-        for dep in x_deps:
-          if dep is x:
-            raise DependencyException("Invalid non-linear solve")
-      if not initial_guess is None:
-        x_deps.add(initial_guess)
-    
-    if not hasattr(x, "_time_level_data"):
-      raise InvalidArgumentException("Missing time level data")
-    last_past_level = x._time_level_data[0].last_past_level()
-    level = x._time_level_data[1]
-    
-    if isinstance(level, (int, Fraction)):
-      if level > last_past_level.offset():
-        raise TimeLevelException("Must initialise past timestep value")
-      deps = self.__process_deps(x_deps, level)
-      add_solve = self.__init_solves
-    elif isinstance(level, TimeLevel):
-      if level <= last_past_level:
-        raise TimeLevelException("Must solve for future timestep value")
-      deps = self.__process_deps(x_deps, level)
-      add_solve = self.__solves
-    elif isinstance(level, FinalTimeLevel):
-      if level.offset() <= last_past_level.offset():
-        raise TimeLevelException("Must solve for future timestep value")
-      deps = self.__process_deps(x_deps, level)
-      add_solve = self.__final_solves
-    else:
-      raise InvalidArgumentException("Invalid time level data")
-
-    add_solve[x] = solve
-    self.__deps[x] = deps
-
-    self.__x_tfns[0], self.__x_tfns[1] = None, False
-    self.__tfns[0], self.__tfns[1] = None, False
-    self.__sorted_solves[0], self.__sorted_solves[1] = None, False
-
-    return
-
-  def has_solve(self, x):
-    """
-    Return whether a solve for the given Function is registered.
-    """
-    
-    if not isinstance(x, dolfin.Function):
-      raise InvalidArgumentException("x must be a Function")
-    elif not hasattr(x, "_time_level_data"):
-      raise InvalidArgumentException("x is missing time level data")
-    
-    level = x._time_level_data[1]
-    if isinstance(level, (int, Fraction)):
-      return x in self.__init_solves
-    elif isinstance(level, TimeLevel):
-      return x in self.__solves
-    else:
-      assert(isinstance(level, FinalTimeLevel))
-      return x in self.__final_solves
-
-  def remove_solve(self, *args):
-    """
-    Remove any solve for the given Function.
-    """
-    
-    for x in args:
-      if not isinstance(x, dolfin.Function):
-        raise InvalidArgumentException("Require Function s as arguments")
-      elif not hasattr(x, "_time_level_data"):
-        raise InvalidArgumentException("x is missing time level data")
-        
-    for x in args:
-      level = x._time_level_data[1]
-      if isinstance(level, (int, Fraction)):
-        if x in self.__init_solves:
-          del(self.__init_solves[x])
-          del(self.__deps[x])
-      elif isinstance(level, TimeLevel):
-        if x in self.__solves:
-          del(self.__solves[x])
-          del(self.__deps[x])
-      else:
-        assert(isinstance(level, FinalTimeLevel))
-        if x in self.__final_solves:
-          del(self.__final_solves[x])
-          del(self.__deps[x])
-
-    if len(args) > 0:
-      self.__x_tfns[0], self.__x_tfns[1] = None, False
-      self.__tfns[0], self.__tfns[1] = None, False
-      self.__sorted_solves[0], self.__sorted_solves[1] = None, False
-
-    return
-
-  def check_dependencies(self):
-    """
-    Verify dependencies, including a check for circular dependencies.
-    """
-    
-    checked = set()
-    def check(fn, deps, solves, against = []):
-      if fn in solves and not fn in checked:
-        assert(hasattr(fn, "_time_level_data"))
-        level = fn._time_level_data[1]
-        for dep in deps[fn]:
-          if dep is fn or not dep in solves:
-            continue
-          dep_level = dep._time_level_data[1]
-          if isinstance(level, (int, Fraction)):
-            if not isinstance(dep_level, (int, Fraction)):
-              raise DependencyException("Inconsistent dependency type")
-          elif not isinstance(level, dep_level.__class__):
-            raise DependencyException("Inconsistent dependency type")
-          if dep_level > level:
-            raise DependencyException("Future dependency for Function %s" % fn.name())
-          elif dep in against:
-            raise DependencyException("Circular dependency for Function %s" % fn.name())
-          check(dep, deps, solves, against = against + [fn])
-      checked.add(fn)
-      return
-
-    for fn in self.__init_solves:
-      check(fn, self.__deps, self.__init_solves)
-    for fn in self.__solves:
-      check(fn, self.__deps, self.__solves)
-    for fn in self.__final_solves:
-      check(fn, self.__deps, self.__final_solves)
-    
-    return
-
-  def check_function_levels(self):
-    """
-    Check that solves for all appropriate Function levels are defined. Emit
-    a warning on failure.
-    """
-    
-    for tfn in self.tfns():
-      last_past_level = tfn.last_past_level()
-      for level in tfn.levels():
-        if level > last_past_level:
-          if not tfn[level] in self.__solves:
-            dolfin.warning("Missing time level %s solve for TimeFunction %s" % (level, tfn.name()))
-=======
         return
 
     def has_solve(self, x):
@@ -532,7 +287,6 @@
             return x in self.__init_solves
         elif isinstance(level, TimeLevel):
             return x in self.__solves
->>>>>>> 15c5f0dd
         else:
             assert(isinstance(level, FinalTimeLevel))
             return x in self.__final_solves
@@ -1582,161 +1336,6 @@
         self.__adjoint.reassemble(*args, **kwargs)
 
         return
-<<<<<<< HEAD
-    and is called at the end of forward timestep s.
-
-    The return value has the following type:
-      1. parameters is a Constant: The derivative is returned as a Constant.
-      2. parameters is a Function, and
-         a. project is False: The derivative is returned as a GenericVector.
-         b. project is True: The derivative is returned as a (GenericVector,
-            Function) pair, where the Function contains the derivative projected
-            onto the trial space of parameters. project_solver_parameters
-            defines linear solver options for the associated mass matrix
-            inversion.
-      3. parameters is a list of Constant s or Function s: The derivative is
-         returned as a list. If parameters[i] is a Constant, then element i
-         of the returned list has a type as given by 1. above. If parameters[i]
-         is a Function then element i of the returned list has a type given by
-         2. above.
-    """
-    
-    if isinstance(parameters, list):
-      for parameter in parameters:
-        if not isinstance(parameter, (dolfin.Constant, dolfin.Function)):
-          raise InvalidArgumentException("parameters must be a Constant or Function, or a list of Constant s or Function s")
-    elif isinstance(parameters, (dolfin.Constant, dolfin.Function)):
-      return self.compute_gradient([parameters], callback = callback, project = project, project_solver_parameters = project_solver_parameters)[0]
-    else:
-      raise InvalidArgumentException("parameters must be a Constant or Function, or a list of Constant s or Function s")
-    if self.__S is None:
-      raise StateException("Attempting to compute gradient before finalisation")
-    if not callback is None and not callable(callback):
-      raise InvalidArgumentException("callback must be a callable")
-    if not project_solver_parameters is None and not isinstance(project_solver_parameters, dict):
-      raise InvalidArgumentException("project_solver_parameters must be a dict")
-
-    for parameter in parameters:
-      if not is_static_coefficient(parameter):
-        raise InvalidArgumentException("Differentiating with respect to non-static parameter")
-
-    f_init_solves = self.__forward._ForwardModel__init_solves
-    f_solves = self.__forward._ForwardModel__solves
-    f_final_solves = self.__forward._ForwardModel__final_solves
-
-    dFdm = {j:[OrderedDict() for i in xrange(len(parameters))] for j in xrange(-1, 2)}
-    for i, parameter in enumerate(parameters):
-      for j, solves in zip(xrange(-1, 2), [f_init_solves, f_solves, f_final_solves]):
-        for f_solve in solves:
-          f_x = f_solve.x()
-          if isinstance(f_solve, AssignmentSolver):
-            f_rhs = f_solve.rhs()
-            if isinstance(f_rhs, ufl.core.expr.Expr):
-              f_der = differentiate_expr(f_rhs, parameter)
-              if not isinstance(f_der, ufl.constantvalue.Zero):
-                dFdm[j][i][f_x] = f_der
-            else:
-              f_der = []
-              for alpha, f_dep in f_rhs:
-                if parameter is alpha:
-                  f_der.append(f_dep)
-                elif parameter is f_dep:
-                  f_der.append(alpha)
-              if len(f_der) > 0:
-                dFdm[j][i][f_x] = f_der
-          else:
-            assert(isinstance(f_solve, EquationSolver))
-            f_der = f_solve.derivative(parameter)
-            if not is_empty_form(f_der):
-              rank = form_rank(f_der)
-              if rank == 1:
-                f_der = PAForm(f_der)
-              else:
-                assert(rank == 2)
-                f_der = PAForm(adjoint(f_der, \
-                  adjoint_arguments = (dolfin.TestFunction(parameter.function_space()), dolfin.TrialFunction(f_x.function_space()))))
-              dFdm[j][i][f_x] = f_der
-
-    cp_cs = copy.copy(self.__nl_cp_cs)
-    update_cs = copy.copy(self.__update_cs)
-    for i in xrange(len(parameters)):
-      for f_der in dFdm[0][i].values():
-        if isinstance(f_der, PAForm):
-          for c in f_der.dependencies(non_symbolic = True):
-            if isinstance(c, dolfin.Function) and hasattr(c, "_time_level_data"):
-              cp_cs.add(c)
-            elif isinstance(c, (dolfin.Constant, dolfin.Function, dolfin.Expression)) and not is_static_coefficient(c):
-              update_cs.add(c)
-        elif isinstance(f_der, ufl.core.expr.Expr):
-          for c in ufl.algorithms.extract_coefficients(f_der):
-            if isinstance(c, dolfin.Function) and hasattr(c, "_time_level_data"):
-              cp_cs.add(c)
-            elif isinstance(c, (dolfin.Constant, dolfin.Function, dolfin.Expression)) and not is_static_coefficient(c):
-              update_cs.add(c)
-        else:
-          for c in f_der:
-            if isinstance(c, dolfin.Function) and hasattr(c, "_time_level_data"):
-              cp_cs.add(c)
-            elif isinstance(c, (dolfin.Constant, dolfin.Function, dolfin.Expression)) and not is_static_coefficient(c):
-              update_cs.add(c)
-    if isinstance(self.__functional, TimeFunctional):
-      s_cp_cs = cp_cs
-      s_update_cs = update_cs
-      def cp_cs(s):
-        cp_cs = copy.copy(s_cp_cs)
-        for c in self.__functional.dependencies(s, non_symbolic = True):
-          if isinstance(c, dolfin.Function) and hasattr(c, "_time_level_data"):
-            if not isinstance(c._time_level_data[1], (int, Fraction, TimeLevel)):
-              raise DependencyException("Unexpected final time level functional dependency")
-            cp_cs.add(c)
-        return cp_cs
-      def update_cs(s):
-        update_cs = copy.copy(s_update_cs)
-        for c in self.__functional.dependencies(s, non_symbolic = True):
-          if isinstance(c, dolfin.Function) and hasattr(c, "_time_level_data"):
-            pass
-          elif isinstance(c, (dolfin.Constant, dolfin.Function, dolfin.Expression)) and not is_static_coefficient(c):
-            update_cs.add(c)
-        return update_cs
-
-    grad = [None for i in xrange(len(parameters))]
-    for i, parameter in enumerate(parameters):
-      if self.__functional is None or isinstance(self.__functional, TimeFunctional):
-        der = ufl.form.Form([])
-      else:
-        der = derivative(self.__functional, parameter)
-      if is_empty_form(der):
-        if isinstance(parameter, dolfin.Constant):
-          grad[i] = 0.0
-        else:
-          assert(isinstance(parameter, dolfin.Function))
-          grad[i] = parameter.vector().copy()
-          grad[i].zero()
-      else:
-        grad[i] = assemble(der)
-
-    def addto_grad(j, a_solves, a_map):
-      for i, parameter in enumerate(parameters):
-        for a_x in a_solves.a_x():
-          f_x = self.__a_map[a_x]
-          if not f_x in dFdm[j][i]:
-            continue
-          f_der = dFdm[j][i][f_x]
-          if isinstance(f_der, PAForm):
-            f_der_a = assemble(f_der, copy = False)
-            if isinstance(f_der_a, dolfin.GenericMatrix):
-              grad[i] -= f_der_a * a_x.vector()
-            else:
-              assert(isinstance(f_der_a, dolfin.GenericVector))
-              grad[i] -= f_der_a.inner(a_x.vector())
-          elif isinstance(f_der, ufl.core.expr.Expr):
-            f_der = evaluate_expr(f_der, copy = False)
-            if isinstance(f_der, float):
-              if isinstance(grad[i], float):
-                grad[i] += f_der * a_x.vector().sum()
-              else:
-                grad[i].axpy(f_der, a_x.vector())
-=======
 
     def reassemble(self, *args, **kwargs):
         """
@@ -1816,7 +1415,7 @@
                     f_x = f_solve.x()
                     if isinstance(f_solve, AssignmentSolver):
                         f_rhs = f_solve.rhs()
-                        if isinstance(f_rhs, ufl.expr.Expr):
+                        if isinstance(f_rhs, ufl.core.expr.Expr):
                             f_der = differentiate_expr(f_rhs, parameter)
                             if not isinstance(f_der, ufl.constantvalue.Zero):
                                 dFdm[j][i][f_x] = f_der
@@ -1835,10 +1434,10 @@
                         if not is_empty_form(f_der):
                             rank = form_rank(f_der)
                             if rank == 1:
-                                f_der = PALinearForm(f_der)
+                                f_der = PAForm(f_der)
                             else:
                                 assert(rank == 2)
-                                f_der = PABilinearForm(adjoint(f_der, \
+                                f_der = PAForm(adjoint(f_der, \
                                   adjoint_arguments = (dolfin.TestFunction(parameter.function_space()), dolfin.TrialFunction(f_x.function_space()))))
                             dFdm[j][i][f_x] = f_der
 
@@ -1852,7 +1451,7 @@
                             cp_cs.add(c)
                         elif isinstance(c, (dolfin.Constant, dolfin.Function, dolfin.Expression)) and not is_static_coefficient(c):
                             update_cs.add(c)
-                elif isinstance(f_der, ufl.expr.Expr):
+                elif isinstance(f_der, ufl.core.expr.Expr):
                     for c in ufl.algorithms.extract_coefficients(f_der):
                         if isinstance(c, dolfin.Function) and hasattr(c, "_time_level_data"):
                             cp_cs.add(c)
@@ -1888,7 +1487,6 @@
         for i, parameter in enumerate(parameters):
             if self.__functional is None or isinstance(self.__functional, TimeFunctional):
                 der = ufl.form.Form([])
->>>>>>> 15c5f0dd
             else:
                 der = derivative(self.__functional, parameter)
             if is_empty_form(der):
@@ -1915,7 +1513,7 @@
                         else:
                             assert(isinstance(f_der_a, dolfin.GenericVector))
                             grad[i] -= f_der_a.inner(a_x.vector())
-                    elif isinstance(f_der, ufl.expr.Expr):
+                    elif isinstance(f_der, ufl.core.expr.Expr):
                         f_der = evaluate_expr(f_der, copy = False)
                         if isinstance(f_der, float):
                             if isinstance(grad[i], float):
@@ -1972,60 +1570,6 @@
             if isinstance(grad[i], float):
                 ngrad.append(dolfin.Constant(grad[i]))
             else:
-<<<<<<< HEAD
-              raise InvalidArgumentException("Invalid bound type")
-
-    if not isinstance(tolerance, float) or tolerance < 0.0:
-      raise InvalidArgumentException("tolerance must be a non-negative float")
-    if method is None:
-      if bounds is None:
-        method = "BFGS"
-      else:
-        method = "L-BFGS-B"
-    elif not isinstance(method, str):
-      raise InvalidArgumentException("method must be a string")
-    if not options is None and not isinstance(options, dict):
-      raise InvalidArgumentException("options must be a dictionary")
-    if not update_callback is None and not callable(update_callback):
-      raise InvalidArgumentException("update_callback must be a callable")
-    if not forward_callback is None and not callable(forward_callback):
-      raise InvalidArgumentException("forward_callback must be a callable")
-    if self.__functional is None:
-      raise StateException("No functional defined")
- 
-    dolfin.info("Running functional minimisation")
-
-    class Packer(object):
-      def __init__(self, parameters):
-        p = dolfin.MPI.rank(dolfin.mpi_comm_world())
-
-        l_N = 0
-        l_indices = []
-        for parameter in parameters:
-          if isinstance(parameter, dolfin.Constant):
-            if p == 0:
-              n = 1
-            else:
-              n = 0
-          else:
-            n = parameter.vector().local_size()
-          l_indices.append((l_N, l_N + n))
-          l_N += n
-
-        n_p = dolfin.MPI.size(dolfin.mpi_comm_world())
-        if n_p > 1:
-          import mpi4py.MPI as MPI
-          
-          p_N = numpy.array(MPI.COMM_WORLD.allgather(l_N), dtype = numpy.uint64)
-          g_N = p_N.sum()
-
-          l_arr = numpy.empty(l_N, dtype = numpy.float_)
-          g_indices = p_N[:p].sum();  g_indices = (g_indices, g_indices + l_N)
-
-          self.__g_N = g_N
-          self.__l_arr = l_arr
-          self.__g_indices = g_indices
-=======
                 assert(isinstance(grad[i], dolfin.GenericVector))
                 if project:
                     space = parameter.function_space()
@@ -2094,7 +1638,6 @@
                     raise InvalidArgumentException("Invalid grad type")
                 elif not grad.local_size() == parameter.vector().local_size():
                     raise InvalidArgumentException("Invalid grad size")
->>>>>>> 15c5f0dd
         else:
             grad = self.compute_gradient(parameter)
         if isinstance(grad, dolfin.Constant):
@@ -2113,18 +1656,6 @@
             if perturb == 0.0:
                 perturb = fact
         else:
-<<<<<<< HEAD
-          import mpi4py.MPI as MPI
-          
-          p_arr = MPI.COMM_WORLD.allgather(arr)
-          g_arr = numpy.empty(self.__g_N, dtype = arr.dtype)
-          index = 0
-          for l_arr in p_arr:
-            g_arr[index:index + l_arr.shape[0]] = l_arr
-            index += l_arr.shape[0]
-          
-          return g_arr
-=======
             assert(isinstance(parameter, dolfin.Function))
             parameter_orig = dolfin.Function(parameter, name = "%s_original" % parameter.name())
             parameter_orig_arr = parameter_orig.vector().array()
@@ -2152,7 +1683,6 @@
             else:
                 assert(isinstance(parameter, dolfin.Function))
                 parameter.vector()[:] = parameter_orig.vector() + (2 ** i) * perturb
->>>>>>> 15c5f0dd
 
                 self.reassemble_forward(parameter)
                 Jp = self.compute_functional(rerun_forward = True)
@@ -2309,7 +1839,7 @@
 
         class Packer(object):
             def __init__(self, parameters):
-                p = dolfin.MPI.process_number()
+                p = dolfin.MPI.rank(dolfin.mpi_comm_world())
 
                 l_N = 0
                 l_indices = []
@@ -2324,26 +1854,19 @@
                     l_indices.append((l_N, l_N + n))
                     l_N += n
 
-                n_p = dolfin.MPI.num_processes()
+                n_p = dolfin.MPI.size(dolfin.mpi_comm_world())
                 if n_p > 1:
-                    p_N = dolfin.Vector()
-                    p_N.resize((p, p + 1))
-                    p_N.set_local(numpy.array([l_N], dtype = numpy.float_))
-                    p_N.apply("insert")
-                    p_N = numpy.array([int(N + 0.5) for N in p_N.gather(numpy.arange(n_p, dtype = numpy.intc))], dtype = numpy.intc)
+                    import mpi4py.MPI as MPI
+
+                    p_N = numpy.array(MPI.COMM_WORLD.allgather(l_N), dtype = numpy.uint64)
                     g_N = p_N.sum()
 
                     l_arr = numpy.empty(l_N, dtype = numpy.float_)
                     g_indices = p_N[:p].sum();  g_indices = (g_indices, g_indices + l_N)
-                    l_vec = dolfin.Vector()
-                    l_vec.resize(g_indices)
-                    g_range = numpy.arange(g_N, dtype = numpy.intc)
 
                     self.__g_N = g_N
                     self.__l_arr = l_arr
                     self.__g_indices = g_indices
-                    self.__l_vec = l_vec
-                    self.__g_range = g_range
                 else:
                     self.__g_N = l_N
                 self.__p = p
@@ -2357,9 +1880,16 @@
                 if self.__n_p == 1:
                     return arr.copy()
                 else:
-                    self.__l_vec.set_local(arr)
-                    self.__l_vec.apply("insert")
-                    return self.__l_vec.gather(self.__g_range)
+                    import mpi4py.MPI as MPI
+
+                    p_arr = MPI.COMM_WORLD.allgather(arr)
+                    g_arr = numpy.empty(self.__g_N, dtype = arr.dtype)
+                    index = 0
+                    for l_arr in p_arr:
+                        g_arr[index:index + l_arr.shape[0]] = l_arr
+                        index += l_arr.shape[0]
+
+                    return g_arr
 
             def serialised_bounds(self, bounds):
                 l_bounds = numpy.empty(self.__l_N, dtype = numpy.float_)
@@ -2443,7 +1973,7 @@
                             val = arr[start]
                         else:
                             val = 0.0
-                        parameter.assign(dolfin.MPI.sum(val))
+                        parameter.assign(dolfin.MPI.sum(dolfin.mpi_comm_world(), val))
                     else:
                         assert(isinstance(parameter, dolfin.Function))
                         parameter.vector().set_local(arr[start:end])
@@ -2482,105 +2012,6 @@
                 if not forward_callback is None:
                     forward_callback()
             else:
-<<<<<<< HEAD
-              val = 0.0
-            parameter.assign(dolfin.MPI.sum(dolfin.mpi_comm_world(), val))
-          else:
-            assert(isinstance(parameter, dolfin.Function))
-            parameter.vector().set_local(arr[start:end])
-            parameter.vector().apply("insert")
-            
-        return
-    packer = Packer(parameters)
-  
-    if not bounds is None:
-      bounds = packer.serialised_bounds(bounds)
-
-    fun_x = packer.empty()
-    packer.pack(parameters, fun_x)
-    rerun_forward = [False]
-    reassemble_adjoint = [False]
-    rerun_adjoint = [True]
-    def reassemble_forward(x):
-      packer.update(x)
-      if not abs(fun_x - x).max() == 0.0:
-        fun_x[:] = x
-        packer.unpack(parameters, x)
-        self.reassemble_forward(*parameters)
-        rerun_forward[0] = True
-        reassemble_adjoint[0] = True
-        rerun_adjoint[0] = True
-        if not update_callback is None:
-          update_callback()
-      return
-
-    n_fun = [0]
-    def fun(x):
-      reassemble_forward(x)
-      if rerun_forward[0]:
-        fn = self.compute_functional(rerun_forward = True, recheckpoint = True)
-        rerun_forward[0] = False
-        if not forward_callback is None:
-          forward_callback()
-      else:
-        fn = self.compute_functional()
-      n_fun[0] += 1
-      dolfin.info("Functional evaluation %i       : %.16e" % (n_fun[0], fn))
-      if numpy.isnan(fn):
-        raise StateException("NaN functional value")      
-      
-      return fn
-
-    garr = packer.empty()
-    n_jac = [0]
-    def jac(x):
-      reassemble_forward(x)
-      if rerun_forward[0]:
-        dolfin.warning("Re-running forward model")
-        self.rerun_forward(recheckpoint = True)
-        rerun_forward[0] = False
-      if reassemble_adjoint[0]:
-        self.reassemble_adjoint(clear_caches = False, *parameters)
-        reassemble_adjoint[0] = False
-      if rerun_adjoint[0]:
-        grad = self.compute_gradient(parameters)
-        packer.pack(grad, garr)
-        rerun_adjoint[0] = False
-        
-      n_jac[0] += 1
-      grad_norm = abs(garr).max()
-      dolfin.info("Gradient calculation %i inf norm: %.16e" % (n_jac[0], grad_norm))
-
-      return garr
-
-    if not parameters_0 is None:
-      for i, parameter_0 in enumerate(parameters_0):
-        if parameter_0 is None:
-          pass
-        elif isinstance(parameters[i], dolfin.Function) and isinstance(parameter_0, float):
-          parameters[i].vector()[:] = parameter_0
-        else:
-          parameters[i].assign(parameter_0)
-    x = packer.empty()
-    packer.pack(parameters, x)
-
-    res = scipy.optimize.minimize(fun, x, method = method, jac = jac, bounds = bounds, tol = tolerance, options = options)
-    if not res["success"]:
-      raise StateException("scipy.optimize.minimize failure")
-    dolfin.info("scipy.optimize.minimize success with %i functional evaluation(s)" % res["nfev"])
-    x = res["x"]
-
-    reassemble_forward(x)
-    if rerun_forward[0]:
-      dolfin.warning("Re-running forward model")
-      self.rerun_forward(recheckpoint = True)
-    if reassemble_adjoint[0]:
-      self.reassemble_adjoint(clear_caches = False, *parameters)
-      
-    dolfin.info("Functional minimisation complete after %i functional evaluation(s) and %i gradient calculation(s)" % (n_fun[0], n_jac[0]))
-    
-    return res
-=======
                 fn = self.compute_functional()
             n_fun[0] += 1
             dolfin.info("Functional evaluation %i       : %.16e" % (n_fun[0], fn))
@@ -2637,5 +2068,4 @@
 
         dolfin.info("Functional minimisation complete after %i functional evaluation(s) and %i gradient calculation(s)" % (n_fun[0], n_jac[0]))
 
-        return res
->>>>>>> 15c5f0dd
+        return res