#!/usr/bin/env python2

# Copyright (C) 2011-2012 by Imperial College London
# Copyright (C) 2013 University of Oxford
# Copyright (C) 2014-2015 University of Edinburgh
#
# This program is free software: you can redistribute it and/or modify
# it under the terms of the GNU Lesser General Public License as published by
# the Free Software Foundation, version 3 of the License
#
# This program is distributed in the hope that it will be useful,
# but WITHOUT ANY WARRANTY; without even the implied warranty of
# MERCHANTABILITY or FITNESS FOR A PARTICULAR PURPOSE.  See the
# GNU Lesser General Public License for more details.
#
# You should have received a copy of the GNU Lesser General Public License
# along with this program.  If not, see <http://www.gnu.org/licenses/>.

from collections import OrderedDict
import cPickle
import copy
import os

import dolfin

from exceptions import *

__all__ = \
  [
    "Checkpointer",
    "DiskCheckpointer",
    "MemoryCheckpointer"
  ]

class Checkpointer(object):
    """
    A template for Constant and Function storage.
    """

    def __init__(self):
        return

    def __pack(self, c):
        if isinstance(c, dolfin.Constant):
            return float(c)
        else:
            assert(isinstance(c, dolfin.Function))
            return c.vector().array()

    def __unpack(self, c, c_c):
        if isinstance(c, dolfin.Constant):
            c.assign(c_c)
        else:
            assert(isinstance(c, dolfin.Function))
            c.vector().set_local(c_c)
            c.vector().apply("insert")

        return

    def __verify(self, c, c_c, tolerance = 0.0):
        if isinstance(c, dolfin.Constant):
            err = abs(float(c) - c_c)
            if err > tolerance:
                raise CheckpointException("Invalid checkpoint data for Constant with value %.6g, error %.6g" % (float(c), err))
        else:
            assert(isinstance(c, dolfin.Function))
            assert(c_c.shape[0] == c.vector().local_size())
            if c_c.shape[0] == 0:
                err = 0.0
            else:
                err = abs(c.vector().array() - c_c).max()
            if err > tolerance:
                raise CheckpointException("Invalid checkpoint data for Function %s, error %.6g" % (c.name(), err))

        return

    def __check_cs(self, cs):
        if not isinstance(cs, (list, set)):
            raise InvalidArgumentException("cs must be a list of Constant s or Function s")
        for c in cs:
            if not isinstance(c, (dolfin.Constant, dolfin.Function)):
                raise InvalidArgumentException("cs must be a list of Constant s or Function s")

        if not isinstance(cs, set):
            cs = set(cs)
        cs = list(cs)
        def cmp(x, y):
            return x.id() - y.id()
        cs.sort(cmp = cmp)

        return cs

    def checkpoint(self, key, cs):
        """
        Store, with the supplied key, the supplied Constant s and Function s.
        """

        raise AbstractMethodException("checkpoint method not overridden")

    def restore(self, key, cs = None):
        """
        Restore Constant s and Function s with the given key. If cs is supplied,
        only restore Constant s and Function s found in cs.
        """

        raise AbstractMethodException("restore method not overridden")

    def has_key(key):
        """
        Return whether any data is associated with the given key.
        """

        raise AbstractMethodException("has_key method not overridden")

    def verify(self, key, tolerance = 0.0):
        """
        Verify data associated with the given key, with the specified tolerance.
        """

        raise AbstractMethodException("verify method not overridden")

    def remove(self, key):
        """
        Remove data associated with the given key.
        """

        raise AbstractMethodException("remove method not overridden")

    def clear(self, keep = []):
        """
        Clear all stored data, except for those with keys in keep.
        """

        raise AbstractMethodException("clear method not overridden")

class MemoryCheckpointer(Checkpointer):
    """
    Constant and Function storage in memory.
    """

    def __init__(self):
        Checkpointer.__init__(self)

        self.__cache = {}

        return

    def checkpoint(self, key, cs):
        """
        Store, with the supplied key, the supplied Constant s and Function s.
        """

        if key in self.__cache:
            raise CheckpointException("Attempting to overwrite checkpoint with key %s" % str(key))
        cs = self._Checkpointer__check_cs(cs)

        c_cs = OrderedDict()
        for c in cs:
            c_cs[c] = self._Checkpointer__pack(c)

        self.__cache[key] = c_cs

        return

    def restore(self, key, cs = None):
        """
        Restore Constant s and Function s with the given key. If cs is supplied,
        only restore Constant s and Function s found in cs.
        """

        if not key in self.__cache:
            raise CheckpointException("Missing checkpoint with key %s" % str(key))
        if not cs is None:
            cs = self._Checkpointer__check_cs(cs)

<<<<<<< HEAD
class DiskCheckpointer(Checkpointer):
  """
  Constant and Function storage on disk. All keys handled by a DiskCheckpointer
  are internally cast to strings.

  Constructor arguments:
    dirname: The directory in which data is to be stored.
  """
  
  def __init__(self, dirname = "checkpoints~"):
    if not isinstance(dirname, str):
      raise InvalidArgumentException("dirname must be a string")
    
    Checkpointer.__init__(self)

    if dolfin.MPI.rank(dolfin.mpi_comm_world()) == 0:
      if not os.path.exists(dirname):
        os.mkdir(dirname)
    dolfin.MPI.barrier(dolfin.mpi_comm_world())
    
    self.__dirname = dirname
    self.__filenames = {}
    self.__id_map = {}

    return

  def __filename(self, key):
    return os.path.join(self.__dirname, "checkpoint_%s_%i" % (str(key), dolfin.MPI.rank(dolfin.mpi_comm_world())))

  def checkpoint(self, key, cs):
    """
    Store, with the supplied key, the supplied Constant s and Function s. The
    key is internally cast to a string.
    """
    
    key = str(key)
    if key in self.__filenames:
      raise CheckpointException("Attempting to overwrite checkpoint with key %s" % key)
    cs = self._Checkpointer__check_cs(cs)

    c_cs = OrderedDict()
    id_map = {}
    for c in cs:
      c_id = c.id()
      c_cs[c_id] = self._Checkpointer__pack(c)
      id_map[c_id] = c

    filename = self.__filename(key)
    handle = open(filename, "wb")
    pickler = cPickle.Pickler(handle, -1)
    pickler.dump(c_cs)

    self.__filenames[key] = filename
    self.__id_map[key] = id_map

    return

  def restore(self, key, cs = None):
    """
    Restore Constant s and Function s with the given key. If cs is supplied,
    only restore Constant s and Function s found in cs. The key is internally
    cast to a string.
    """
    
    key = str(key)
    if not key in self.__filenames:
      raise CheckpointException("Missing checkpoint with key %s" % key)
    if not cs is None:
      cs = self._Checkpointer__check_cs(cs)
      cs = [c.id() for c in cs]

    handle = open(self.__filename(key), "rb")
    pickler = cPickle.Unpickler(handle)
    c_cs = pickler.load()
    if cs is None:
      cs = c_cs.keys()

    id_map = self.__id_map[key]
    for c_id in cs:
      c = id_map[c_id]
      self._Checkpointer__unpack(c, c_cs[c_id])

    return

  def has_key(self, key):
    """
    Return whether any data is associated with the given key. The key is
    internally cast to a string.
    """
    
    key = str(key)
    return key in self.__filenames
=======
        c_cs = self.__cache[key]
        if cs is None:
            cs = c_cs.keys()
>>>>>>> 15c5f0dd

        for c in cs:
            self._Checkpointer__unpack(c, c_cs[c])

        return

    def has_key(self, key):
        """
        Return whether any data is associated with the given key.
        """

        return key in self.__cache

    def verify(self, key, tolerance = 0.0):
        """
        Verify data associated with the given key, with the specified tolerance.
        """

        if not key in self.__cache:
            raise CheckpointException("Missing checkpoint with key %s" % str(key))
        if not isinstance(tolerance, float) or tolerance < 0.0:
            raise InvalidArgumentException("tolerance must be a non-negative float")
        c_cs = self.__cache[key]

        try:
            for c in c_cs:
                self._Checkpointer__verify(c, c_cs[c], tolerance = tolerance)
            dolfin.info("Verified checkpoint with key %s" % str(key))
        except CheckpointException as e:
            dolfin.info(str(e))
            raise CheckpointException("Failed to verify checkpoint with key %s" % str(key))

        return

    def remove(self, key):
        """
        Remove data associated with the given key.
        """

        if not key in self.__cache:
            raise CheckpointException("Missing checkpoint with key %s" % str(key))

        del(self.__cache[key])

        return

    def clear(self, keep = []):
        """
        Clear all stored data, except for those with keys in keep.
        """

        if not isinstance(keep, list):
            raise InvalidArgumentException("keep must be a list")

        if len(keep) == 0:
            self.__cache = {}
        else:
            for key in copy.copy(self.__cache.keys()):
                if not key in keep:
                    del(self.__cache[key])

        return

class DiskCheckpointer(Checkpointer):
    """
    Constant and Function storage on disk. All keys handled by a DiskCheckpointer
    are internally cast to strings.

    Constructor arguments:
      dirname: The directory in which data is to be stored.
    """

    def __init__(self, dirname = "checkpoints~"):
        if not isinstance(dirname, str):
            raise InvalidArgumentException("dirname must be a string")

        Checkpointer.__init__(self)

        if dolfin.MPI.process_number() == 0:
            if not os.path.exists(dirname):
                os.mkdir(dirname)
        dolfin.MPI.barrier()

        self.__dirname = dirname
        self.__filenames = {}
        self.__id_map = {}

        return

    def __filename(self, key):
        return os.path.join(self.__dirname, "checkpoint_%s_%i" % (str(key), dolfin.MPI.process_number()))

    def checkpoint(self, key, cs):
        """
        Store, with the supplied key, the supplied Constant s and Function s. The
        key is internally cast to a string.
        """

        key = str(key)
        if key in self.__filenames:
            raise CheckpointException("Attempting to overwrite checkpoint with key %s" % key)
        cs = self._Checkpointer__check_cs(cs)

        c_cs = OrderedDict()
        id_map = {}
        for c in cs:
            c_id = c.id()
            c_cs[c_id] = self._Checkpointer__pack(c)
            id_map[c_id] = c

        filename = self.__filename(key)
        handle = open(filename, "wb")
        pickler = cPickle.Pickler(handle, -1)
        pickler.dump(c_cs)

        self.__filenames[key] = filename
        self.__id_map[key] = id_map

        return

    def restore(self, key, cs = None):
        """
        Restore Constant s and Function s with the given key. If cs is supplied,
        only restore Constant s and Function s found in cs. The key is internally
        cast to a string.
        """

        key = str(key)
        if not key in self.__filenames:
            raise CheckpointException("Missing checkpoint with key %s" % key)
        if not cs is None:
            cs = self._Checkpointer__check_cs(cs)
            cs = [c.id() for c in cs]

        handle = open(self.__filename(key), "rb")
        pickler = cPickle.Unpickler(handle)
        c_cs = pickler.load()
        if cs is None:
            cs = c_cs.keys()

        id_map = self.__id_map[key]
        for c_id in cs:
            c = id_map[c_id]
            self._Checkpointer__unpack(c, c_cs[c_id])

        return

    def has_key(self, key):
        """
        Return whether any data is associated with the given key. The key is
        internally cast to a string.
        """

        key = str(key)
        return key in self.__filenames

    def verify(self, key, tolerance = 0.0):
        """
        Verify data associated with the given key, with the specified tolerance. The
        key is internally cast to a string.
        """

        key = str(key)
        if not key in self.__filenames:
            raise CheckpointException("Missing checkpoint with key %s" % key)
        if not isinstance(tolerance, float) or tolerance < 0.0:
            raise InvalidArgumentException("tolerance must be a non-negative float")
        handle = open(self.__filename(key), "rb")
        pickler = cPickle.Unpickler(handle)
        c_cs = pickler.load()

        try:
            id_map = self.__id_map[key]
            for c_id in c_cs:
                c = id_map[c_id]
                self._Checkpointer__verify(c, c_cs[c_id], tolerance = tolerance)
            dolfin.info("Verified checkpoint with key %s" % key)
        except CheckpointException as e:
            dolfin.info(str(e))
            raise CheckpointException("Failed to verify checkpoint with key %s" % key)

        return

    def remove(self, key):
        """
        Remove data associated with the given key. The key is internally cast to a
        string.
        """

        key = str(key)
        if not key in self.__filenames:
            raise CheckpointException("Missing checkpoint with key %s" % key)

#    os.remove(self.__filenames[key])
        del(self.__filenames[key])
        del(self.__id_map[key])

        return

    def clear(self, keep = []):
        """
        Clear all stored data, except for those with keys in keep. The keys are
        internally cast to strings.
        """

        if not isinstance(keep, list):
            raise InvalidArgumentException("keep must be a list")

        if len(keep) == 0:
#      for key in self.__filenames:
#        os.remove(self.__filenames[key])
            self.__filenames = {}
            self.__id_map = {}
        else:
            keep = [str(key) for key in keep]
            for key in copy.copy(self.__filenames.keys()):
                if not key in keep:
         #         os.remove(self.__filenames[key])
                    del(self.__filenames[key])
                    del(self.__id_map[key])

        return<|MERGE_RESOLUTION|>--- conflicted
+++ resolved
@@ -2,7 +2,7 @@
 
 # Copyright (C) 2011-2012 by Imperial College London
 # Copyright (C) 2013 University of Oxford
-# Copyright (C) 2014-2015 University of Edinburgh
+# Copyright (C) 2014-2016 University of Edinburgh
 #
 # This program is free software: you can redistribute it and/or modify
 # it under the terms of the GNU Lesser General Public License as published by
@@ -173,104 +173,9 @@
         if not cs is None:
             cs = self._Checkpointer__check_cs(cs)
 
-<<<<<<< HEAD
-class DiskCheckpointer(Checkpointer):
-  """
-  Constant and Function storage on disk. All keys handled by a DiskCheckpointer
-  are internally cast to strings.
-
-  Constructor arguments:
-    dirname: The directory in which data is to be stored.
-  """
-  
-  def __init__(self, dirname = "checkpoints~"):
-    if not isinstance(dirname, str):
-      raise InvalidArgumentException("dirname must be a string")
-    
-    Checkpointer.__init__(self)
-
-    if dolfin.MPI.rank(dolfin.mpi_comm_world()) == 0:
-      if not os.path.exists(dirname):
-        os.mkdir(dirname)
-    dolfin.MPI.barrier(dolfin.mpi_comm_world())
-    
-    self.__dirname = dirname
-    self.__filenames = {}
-    self.__id_map = {}
-
-    return
-
-  def __filename(self, key):
-    return os.path.join(self.__dirname, "checkpoint_%s_%i" % (str(key), dolfin.MPI.rank(dolfin.mpi_comm_world())))
-
-  def checkpoint(self, key, cs):
-    """
-    Store, with the supplied key, the supplied Constant s and Function s. The
-    key is internally cast to a string.
-    """
-    
-    key = str(key)
-    if key in self.__filenames:
-      raise CheckpointException("Attempting to overwrite checkpoint with key %s" % key)
-    cs = self._Checkpointer__check_cs(cs)
-
-    c_cs = OrderedDict()
-    id_map = {}
-    for c in cs:
-      c_id = c.id()
-      c_cs[c_id] = self._Checkpointer__pack(c)
-      id_map[c_id] = c
-
-    filename = self.__filename(key)
-    handle = open(filename, "wb")
-    pickler = cPickle.Pickler(handle, -1)
-    pickler.dump(c_cs)
-
-    self.__filenames[key] = filename
-    self.__id_map[key] = id_map
-
-    return
-
-  def restore(self, key, cs = None):
-    """
-    Restore Constant s and Function s with the given key. If cs is supplied,
-    only restore Constant s and Function s found in cs. The key is internally
-    cast to a string.
-    """
-    
-    key = str(key)
-    if not key in self.__filenames:
-      raise CheckpointException("Missing checkpoint with key %s" % key)
-    if not cs is None:
-      cs = self._Checkpointer__check_cs(cs)
-      cs = [c.id() for c in cs]
-
-    handle = open(self.__filename(key), "rb")
-    pickler = cPickle.Unpickler(handle)
-    c_cs = pickler.load()
-    if cs is None:
-      cs = c_cs.keys()
-
-    id_map = self.__id_map[key]
-    for c_id in cs:
-      c = id_map[c_id]
-      self._Checkpointer__unpack(c, c_cs[c_id])
-
-    return
-
-  def has_key(self, key):
-    """
-    Return whether any data is associated with the given key. The key is
-    internally cast to a string.
-    """
-    
-    key = str(key)
-    return key in self.__filenames
-=======
         c_cs = self.__cache[key]
         if cs is None:
             cs = c_cs.keys()
->>>>>>> 15c5f0dd
 
         for c in cs:
             self._Checkpointer__unpack(c, c_cs[c])
@@ -349,10 +254,10 @@
 
         Checkpointer.__init__(self)
 
-        if dolfin.MPI.process_number() == 0:
+        if dolfin.MPI.rank(dolfin.mpi_comm_world()) == 0:
             if not os.path.exists(dirname):
                 os.mkdir(dirname)
-        dolfin.MPI.barrier()
+        dolfin.MPI.barrier(dolfin.mpi_comm_world())
 
         self.__dirname = dirname
         self.__filenames = {}
@@ -361,7 +266,7 @@
         return
 
     def __filename(self, key):
-        return os.path.join(self.__dirname, "checkpoint_%s_%i" % (str(key), dolfin.MPI.process_number()))
+        return os.path.join(self.__dirname, "checkpoint_%s_%i" % (str(key), dolfin.MPI.rank(dolfin.mpi_comm_world())))
 
     def checkpoint(self, key, cs):
         """
